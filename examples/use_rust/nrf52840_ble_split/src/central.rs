#![no_std]
#![no_main]

mod vial;
#[macro_use]
mod macros;
mod keymap;

use defmt::{info, unwrap};
use embassy_executor::Spawner;
<<<<<<< HEAD
use embassy_nrf::gpio::{AnyPin, Input, Output};
use embassy_nrf::interrupt::{self, InterruptExt};
use embassy_nrf::peripherals::{RNG, SAADC, USBD};
use embassy_nrf::saadc::{self, AnyInput, Input as _, Saadc};
use embassy_nrf::usb::vbus_detect::HardwareVbusDetect;
use embassy_nrf::usb::Driver;
use embassy_nrf::{bind_interrupts, rng, usb};
use nrf_mpsl::Flash;
use nrf_sdc::mpsl::MultiprotocolServiceLayer;
use nrf_sdc::{self as sdc, mpsl};
use rand_chacha::ChaCha12Rng;
use rand_core::SeedableRng;
use rmk::ble::trouble::build_ble_stack;
use rmk::channel::EVENT_CHANNEL;
use rmk::config::{BleBatteryConfig, ControllerConfig, KeyboardUsbConfig, RmkConfig, StorageConfig, VialConfig};
use rmk::debounce::default_debouncer::DefaultDebouncer;
use rmk::futures::future::{join, join4};
use rmk::input_device::adc::{AnalogEventType, NrfAdc};
use rmk::input_device::battery::BatteryProcessor;
use rmk::input_device::rotary_encoder::{E8H7Phase, RotaryEncoder, RotaryEncoderProcessor};
use rmk::input_device::Runnable;
use rmk::keyboard::Keyboard;
use rmk::light::LightController;
use rmk::split::central::{run_peripheral_manager, CentralMatrix};
use rmk::{initialize_encoder_keymap_and_storage, run_devices, run_processor_chain, run_rmk, HostResources};
use static_cell::StaticCell;
=======
use embassy_nrf::{
    self as _, bind_interrupts,
    gpio::{AnyPin, Input, Output},
    interrupt::{self, InterruptExt, Priority},
    peripherals::{self, SAADC},
    saadc::{self, AnyInput, Input as _, Saadc},
    usb::{self, vbus_detect::SoftwareVbusDetect, Driver},
};
use panic_probe as _;
use rmk::{
    ble::SOFTWARE_VBUS,
    channel::EVENT_CHANNEL,
    config::{
        BleBatteryConfig, ControllerConfig, KeyboardUsbConfig, RmkConfig, StorageConfig, VialConfig,
    },
    debounce::default_debouncer::DefaultDebouncer,
    futures::future::{join, join4},
    initialize_keymap_and_storage, initialize_nrf_sd_and_flash,
    input_device::{
        adc::{AnalogEventType, NrfAdc},
        battery::BatteryProcessor,
        rotary_encoder::{DefaultPhase, RotaryEncoder, RotaryEncoderProcessor},
        Runnable,
    },
    keyboard::Keyboard,
    light::LightController,
    run_devices, run_processor_chain, run_rmk,
    split::central::{run_peripheral_manager, CentralMatrix},
};

>>>>>>> ac032a05
use vial::{VIAL_KEYBOARD_DEF, VIAL_KEYBOARD_ID};
use {defmt_rtt as _, panic_probe as _};

bind_interrupts!(struct Irqs {
    USBD => usb::InterruptHandler<USBD>;
    SAADC => saadc::InterruptHandler;
    RNG => rng::InterruptHandler<RNG>;
    EGU0_SWI0 => nrf_sdc::mpsl::LowPrioInterruptHandler;
    CLOCK_POWER => nrf_sdc::mpsl::ClockInterruptHandler, usb::vbus_detect::InterruptHandler;
    RADIO => nrf_sdc::mpsl::HighPrioInterruptHandler;
    TIMER0 => nrf_sdc::mpsl::HighPrioInterruptHandler;
    RTC0 => nrf_sdc::mpsl::HighPrioInterruptHandler;
});

#[embassy_executor::task]
async fn mpsl_task(mpsl: &'static MultiprotocolServiceLayer<'static>) -> ! {
    mpsl.run().await
}

/// How many outgoing L2CAP buffers per link
const L2CAP_TXQ: u8 = 4;

/// How many incoming L2CAP buffers per link
const L2CAP_RXQ: u8 = 4;

/// Size of L2CAP packets
const L2CAP_MTU: usize = 255;

fn build_sdc<'d, const N: usize>(
    p: nrf_sdc::Peripherals<'d>,
    rng: &'d mut rng::Rng<RNG>,
    mpsl: &'d MultiprotocolServiceLayer,
    mem: &'d mut sdc::Mem<N>,
) -> Result<nrf_sdc::SoftdeviceController<'d>, nrf_sdc::Error> {
    sdc::Builder::new()?
        .support_scan()?
        .support_central()?
        .support_adv()?
        .support_peripheral()?
        .central_count(1)?
        .peripheral_count(1)?
        .buffer_cfg(L2CAP_MTU as u8, L2CAP_MTU as u8, L2CAP_TXQ, L2CAP_RXQ)?
        .build(p, rng, mpsl, mem)
}

/// Initializes the SAADC peripheral in single-ended mode on the given pin.
fn init_adc(adc_pin: AnyInput, adc: SAADC) -> Saadc<'static, 1> {
    // Then we initialize the ADC. We are only using one channel in this example.
    let config = saadc::Config::default();
    let channel_cfg = saadc::ChannelConfig::single_ended(adc_pin.degrade_saadc());
    interrupt::SAADC.set_priority(interrupt::Priority::P3);
    let saadc = saadc::Saadc::new(adc, Irqs, config, [channel_cfg]);
    saadc
}

#[embassy_executor::main]
async fn main(spawner: Spawner) {
    info!("Hello RMK BLE!");
    // Initialize the peripherals and nrf-sdc controller
    let mut nrf_config = embassy_nrf::config::Config::default();
    nrf_config.dcdc.reg0_voltage = Some(embassy_nrf::config::Reg0Voltage::_3v3);
    nrf_config.dcdc.reg0 = true;
    nrf_config.dcdc.reg1 = true;
    let p = embassy_nrf::init(nrf_config);
    let mpsl_p = mpsl::Peripherals::new(p.RTC0, p.TIMER0, p.TEMP, p.PPI_CH19, p.PPI_CH30, p.PPI_CH31);
    let lfclk_cfg = mpsl::raw::mpsl_clock_lfclk_cfg_t {
        source: mpsl::raw::MPSL_CLOCK_LF_SRC_RC as u8,
        rc_ctiv: mpsl::raw::MPSL_RECOMMENDED_RC_CTIV as u8,
        rc_temp_ctiv: mpsl::raw::MPSL_RECOMMENDED_RC_TEMP_CTIV as u8,
        accuracy_ppm: mpsl::raw::MPSL_DEFAULT_CLOCK_ACCURACY_PPM as u16,
        skip_wait_lfclk_started: mpsl::raw::MPSL_DEFAULT_SKIP_WAIT_LFCLK_STARTED != 0,
    };
    static MPSL: StaticCell<MultiprotocolServiceLayer> = StaticCell::new();
    static SESSION_MEM: StaticCell<mpsl::SessionMem<1>> = StaticCell::new();
    let mpsl = MPSL.init(unwrap!(mpsl::MultiprotocolServiceLayer::with_timeslots(
        mpsl_p,
        Irqs,
        lfclk_cfg,
        SESSION_MEM.init(mpsl::SessionMem::new())
    )));
    spawner.must_spawn(mpsl_task(&*mpsl));
    let sdc_p = sdc::Peripherals::new(
        p.PPI_CH17, p.PPI_CH18, p.PPI_CH20, p.PPI_CH21, p.PPI_CH22, p.PPI_CH23, p.PPI_CH24, p.PPI_CH25, p.PPI_CH26,
        p.PPI_CH27, p.PPI_CH28, p.PPI_CH29,
    );
    let mut rng = rng::Rng::new(p.RNG, Irqs);
    let mut rng_gen = ChaCha12Rng::from_rng(&mut rng).unwrap();
    let mut sdc_mem = sdc::Mem::<8192>::new();
    let sdc = unwrap!(build_sdc(sdc_p, &mut rng, mpsl, &mut sdc_mem));
    let central_addr = [0x18, 0xe2, 0x21, 0x80, 0xc0, 0xc7];
    let peripheral_addr = [0x7e, 0xfe, 0x73, 0x9e, 0x66, 0xe3];
    let mut host_resources = HostResources::new();
    let stack = build_ble_stack(sdc, central_addr, &mut rng_gen, &mut host_resources).await;

    // Initialize usb driver
    let driver = Driver::new(p.USBD, Irqs, HardwareVbusDetect::new(Irqs));

    // Initialize flash
    let flash = Flash::take(mpsl, p.NVMC);

    // Initialize IO Pins
    let (input_pins, output_pins) = config_matrix_pins_nrf!(peripherals: p, input: [P0_30, P0_31, P0_29, P0_02], output:  [P0_28, P0_03, P1_10, P1_11, P1_13, P0_09, P0_10]);

    // Initialize the ADC.
    // We are only using one channel for detecting battery level
    let adc_pin = p.P0_05.degrade_saadc();
    let is_charging_pin = Input::new(AnyPin::from(p.P0_07), embassy_nrf::gpio::Pull::Up);
    let saadc = init_adc(adc_pin, p.SAADC);
    // Wait for ADC calibration.
    saadc.calibrate().await;

    // Keyboard config
    let keyboard_usb_config = KeyboardUsbConfig {
        vid: 0x4c4b,
        pid: 0x4643,
        manufacturer: "Haobo",
        product_name: "RMK Keyboard",
        serial_number: "vial:f64c2b3c:000001",
    };
    let vial_config = VialConfig::new(VIAL_KEYBOARD_ID, VIAL_KEYBOARD_DEF);
    let ble_battery_config = BleBatteryConfig::new(Some(is_charging_pin), true, None, false);
    let storage_config = StorageConfig {
        start_addr: 0xA0000, // FIXME: use 0x70000 after we can build without softdevice controller
        num_sectors: 6,
        ..Default::default()
    };
    let rmk_config = RmkConfig {
        usb_config: keyboard_usb_config,
        vial_config,
        ble_battery_config,
        storage_config,
        ..Default::default()
    };

    // Initialze keyboard stuffs
    // Initialize the storage and keymap
    let mut default_keymap = keymap::get_default_keymap();
    let mut encoder_map = keymap::get_default_encoder_map();
    let (keymap, mut storage) = initialize_encoder_keymap_and_storage(
        &mut default_keymap,
        &mut encoder_map,
        flash,
        rmk_config.storage_config,
        rmk_config.behavior_config.clone(),
    )
    .await;

    let pin_a = Input::new(AnyPin::from(p.P1_06), embassy_nrf::gpio::Pull::None);
    let pin_b = Input::new(AnyPin::from(p.P1_04), embassy_nrf::gpio::Pull::None);
    let mut encoder = RotaryEncoder::with_phase(pin_a, pin_b, DefaultPhase, 0);

    // Initialize the matrix and keyboard
    let debouncer = DefaultDebouncer::<4, 7>::new();
    let mut matrix = CentralMatrix::<_, _, _, 0, 0, 4, 7>::new(input_pins, output_pins, debouncer);
    // let mut matrix = TestMatrix::<ROW, COL>::new();
    let mut keyboard = Keyboard::new(&keymap, rmk_config.behavior_config.clone());

    // Initialize the light controller
    let mut light_controller: LightController<Output> = LightController::new(ControllerConfig::default().light_config);

    // Initialize the encoder processor
    let mut encoder_processor = RotaryEncoderProcessor::new(&keymap);

    let mut adc_device = NrfAdc::new(saadc, [AnalogEventType::Battery], 12000, None);
    let mut batt_proc = BatteryProcessor::new(2000, 2806, &keymap);

    // Start
    join4(
        run_devices! (
            (matrix, encoder, adc_device) => EVENT_CHANNEL,
        ),
        run_processor_chain! {
            EVENT_CHANNEL => [encoder_processor, batt_proc],
        },
        keyboard.run(),
        join(
            run_peripheral_manager::<4, 7, 4, 0, _>(0, peripheral_addr, &stack),
            run_rmk(&keymap, driver, &stack, &mut storage, &mut light_controller, rmk_config),
        ),
    )
    .await;
}<|MERGE_RESOLUTION|>--- conflicted
+++ resolved
@@ -8,13 +8,12 @@
 
 use defmt::{info, unwrap};
 use embassy_executor::Spawner;
-<<<<<<< HEAD
 use embassy_nrf::gpio::{AnyPin, Input, Output};
 use embassy_nrf::interrupt::{self, InterruptExt};
 use embassy_nrf::peripherals::{RNG, SAADC, USBD};
 use embassy_nrf::saadc::{self, AnyInput, Input as _, Saadc};
+use embassy_nrf::usb::Driver;
 use embassy_nrf::usb::vbus_detect::HardwareVbusDetect;
-use embassy_nrf::usb::Driver;
 use embassy_nrf::{bind_interrupts, rng, usb};
 use nrf_mpsl::Flash;
 use nrf_sdc::mpsl::MultiprotocolServiceLayer;
@@ -26,47 +25,15 @@
 use rmk::config::{BleBatteryConfig, ControllerConfig, KeyboardUsbConfig, RmkConfig, StorageConfig, VialConfig};
 use rmk::debounce::default_debouncer::DefaultDebouncer;
 use rmk::futures::future::{join, join4};
+use rmk::input_device::Runnable;
 use rmk::input_device::adc::{AnalogEventType, NrfAdc};
 use rmk::input_device::battery::BatteryProcessor;
 use rmk::input_device::rotary_encoder::{E8H7Phase, RotaryEncoder, RotaryEncoderProcessor};
-use rmk::input_device::Runnable;
 use rmk::keyboard::Keyboard;
 use rmk::light::LightController;
-use rmk::split::central::{run_peripheral_manager, CentralMatrix};
-use rmk::{initialize_encoder_keymap_and_storage, run_devices, run_processor_chain, run_rmk, HostResources};
+use rmk::split::central::{CentralMatrix, run_peripheral_manager};
+use rmk::{HostResources, initialize_encoder_keymap_and_storage, run_devices, run_processor_chain, run_rmk};
 use static_cell::StaticCell;
-=======
-use embassy_nrf::{
-    self as _, bind_interrupts,
-    gpio::{AnyPin, Input, Output},
-    interrupt::{self, InterruptExt, Priority},
-    peripherals::{self, SAADC},
-    saadc::{self, AnyInput, Input as _, Saadc},
-    usb::{self, vbus_detect::SoftwareVbusDetect, Driver},
-};
-use panic_probe as _;
-use rmk::{
-    ble::SOFTWARE_VBUS,
-    channel::EVENT_CHANNEL,
-    config::{
-        BleBatteryConfig, ControllerConfig, KeyboardUsbConfig, RmkConfig, StorageConfig, VialConfig,
-    },
-    debounce::default_debouncer::DefaultDebouncer,
-    futures::future::{join, join4},
-    initialize_keymap_and_storage, initialize_nrf_sd_and_flash,
-    input_device::{
-        adc::{AnalogEventType, NrfAdc},
-        battery::BatteryProcessor,
-        rotary_encoder::{DefaultPhase, RotaryEncoder, RotaryEncoderProcessor},
-        Runnable,
-    },
-    keyboard::Keyboard,
-    light::LightController,
-    run_devices, run_processor_chain, run_rmk,
-    split::central::{run_peripheral_manager, CentralMatrix},
-};
-
->>>>>>> ac032a05
 use vial::{VIAL_KEYBOARD_DEF, VIAL_KEYBOARD_ID};
 use {defmt_rtt as _, panic_probe as _};
 
