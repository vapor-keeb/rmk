# Configuration

RMK provides an easy and accessible way to set up the keyboard with a toml config file, even without Rust code!

## Usage 

A `toml` file named `keyboard.toml` is used as the configuration file of RMK. The following is the spec of `toml` if you're unfamiliar with toml:
  - [English](https://toml.io/en/v1.0.0) / [中文](https://toml.io/cn/v1.0.0)

RMK provides a proc-macro to load the `keyboard.toml` at your projects root: `#[rmk_keyboard]`, add it to your `main.rs` like:

```rust
use rmk::macros::rmk_keyboard;

#[rmk_keyboard]
mod my_keyboard {}
```

And, that's it! The `#[rmk_keyboard]` macro would load your `keyboard.toml` config and create everything that's needed for creating a RMK keyboard instance.

If you don't want any other customizations beyond the `keyboard.toml`, `#[rmk_keyboard]` macro will just work. For the examples, please check the [`example/use_config`](https://github.com/HaoboGu/rmk/tree/main/examples/use_config) folder.

## What's in the config file?

The config file contains almost EVERYTHING to customize a keyboard. For the full reference of `keyboard.toml`, please refer to [**this doc**](configuration/appendix.md). Also, we have pre-defined default configurations for chips, at [`rmk-macro/src/default_config`](https://github.com/HaoboGu/rmk/blob/main/rmk-macro/src/default_config) folder. We're going to add default configurations for more chips, contributions are welcome!

The following are the available tables and related documentaion available in `keyboard.toml`:

- [Keyboard and matrix](configuration/matrix.md): basic information and physical key matrix definition of the keyboard
- [Layout](configuration/layout.md): layout and default keymap configuration of the keyboard
- [Split keyboard](configuration/split.md): split keyboard configuration
- [Storage](configuration/storage.md): configuration for storage, which is used for on-board config and keymap
- [Behavior](configuration/behavior.md): configuration for advanced keyboard behaviors, such as one-shot key, tri-layer, tap-hold(including HRM mode), etc.
- [Input device](configuration/input_device.md): configuration for input devices, such as rotary encoder, joystick, etc.
- [Wireless/Bluetooth](configuration/wireless.md): configuration for wireless/bluetooth
- [Light](configuration/light.md): configuration for lights
- [Appendix](configuration/appendix.md): full spec and references of the `keyboard.toml`

<<<<<<< HEAD
=======
`[keyboard]` section contains basic information of the keyboard, such as keyboard's name, chip, etc:

```toml
[keyboard]
name = "RMK Keyboard"
vendor_id = 0x4c4b
product_id = 0x4643
manufacturer = "RMK"
chip = "stm32h7b0vb"
# If your chip doesn't have a functional USB peripheral, for example, nRF52832/esp32c3(esp32c3 has only USB serial, not full functional USB), set `usb_enable` to false
usb_enable = true
```

### `[matrix]`

`[matrix]` section defines the [key matrix](https://docs.qmk.fm/how_a_matrix_works) information of the keyboard, aka input/output pins. 

<div class="warning">
For split keyboard, this section should be just ignored, the matrix IO pins for split keyboard are defined in `[split]` section.
</div>

In order to identify the IO pins take a look at your keyboard's schematic: The pin going to the [diode](https://en.wikipedia.org/wiki/Diode) (called anode) is an output pin, the pin coming out (called cathode) is an input pin:
```
output_pin =>   >|   => input_pin
                 ↑
              diode(be aware of it's direction)
```
<div class="warning">
Per default RMK assumes that your pins are `col2row`, meaning that the output pins (anodes) represent the columns and the input pins (cathodes) represent the rows. If your schemata shows the opposite you need to [change the configuration to `row2col`](https://haobogu.github.io/rmk/faq.html#my-matrix-is-row2col-the-matrix-doesnt-work)
</div>

IO pins are represented with an array of string, the string value should be the **GPIO peripheral name** of the chip. For example, if you're using stm32h750xb, you can go to <https://docs.embassy.dev/embassy-stm32/git/stm32h750xb/peripherals/index.html> to get the valid GPIO peripheral name:

![gpio_peripheral_name](images/gpio_peripheral_name.png)

The GPIO peripheral name varies for different chips. For example, RP2040 has `PIN_0`, nRF52840 has `P0_00` and stm32 has `PA0`. So it's recommended to check the embassy's doc for your chip to get the valid GPIO name first.

Here is an example toml of `[matrix]` section for stm32:

```toml
[matrix]
# Input and output pins are mandatory
input_pins = ["PD4", "PD5", "PD6", "PD3"]
output_pins = ["PD7", "PD8", "PD9"]
# WARNING: Currently row2col/col2row is set in RMK's feature gate, row2col config here is valid ONLY when you're using cloud compilation
# row2col = true
```

If your keys are directly connected to the microcontroller pins, set `matrix_type` to `direct_pin`. (The default value for `matrix_type` is `normal`)

`direct_pins` is a two-dimensional array that represents the physical layout of your keys.

If your pin requires a pull-up resistor and the button press pulls the pin low, set `direct_pin_low_active` to true. Conversely, set it to false if your pin requires a pull-down resistor and the button press pulls the pin high.

Currently, col2row is used as the default matrix type. If you want to use row2col matrix, you should edit your `Cargo.toml`, disable the default feature as the following:

```toml
# Cargo.toml
rmk = { version = "0.4", default-features = false, features = ["nrf52840_ble"] }
```

Here is an example for rp2040.
```toml
matrix_type = "direct_pin"
direct_pins = [
    ["PIN_0", "PIN_1", "PIN_2"],
    ["PIN_3", "_", "PIN_5"]
]
# `direct_pin_low_active` is optional. Default is `true`.
direct_pin_low_active = true
```

### `[layout]`

`[layout]` section contains the layout and the default keymap for the keyboard:

```toml
[layout]
rows = 4
cols = 3
layers = 2
keymap = [
  # Your default keymap here
]
```

The keymap inside is a 2-D array, which represents layer -> row -> key structure of your keymap:

```toml
keymap = [
  # Layer 1
  [
    ["key1", "key2"], # Row 1
    ["key1", "key2"], # Row 2
    ...
  ],
  # Layer 2
  [
    [..], # Row 1
    [..], # Row 2
    ...
  ],
  ...
]
```

The number of rows/cols in default keymap should be identical with what's already defined. [Here](https://github.com/HaoboGu/rmk/blob/main/examples/use_config/stm32h7/keyboard.toml) is an example of keymap definition. 

<div class="warning">
If the number of layer in default keymap is smaller than defined layer number, RMK will fill empty layers automatically. But the empty layers still consumes flash and RAM, so if you don't have a enough space for them, it's not recommended to use a big layer num.
</div>

In each row, some keys are set. Due to the limitation of `toml` file, all keys are strings. RMK would parse the strings and fill them to actual keymap initializer, like what's in [`keymap.rs`](https://github.com/HaoboGu/rmk/tree/main/examples/use_rust/rp2040/src/keymap.rs)

The key string should follow several rules:

1. For a simple keycode(aka keys in RMK's [`KeyCode`](https://docs.rs/rmk/latest/rmk/keycode/enum.KeyCode.html) enum), just fill its name.

    For example, if you set a keycode `"Backspace"`, it will be turned to `KeyCode::Backspace`. So you have to ensure that the keycode string is valid, or RMK wouldn't compile!

    For simple keycodes with modifiers active, you can use `WM(key, modifier)` to create a keypress with modifier action. Modifiers can be chained together like `LShift | RGui` to have multiple modifiers active.

2. For no-key (`KeyAction::No`), use `"No"`

3. For transparent key (`KeyAction::Transparent`), use `"_"` or `"__"` (you can put any number of `_`)

4. RMK supports many advanced layer operations:
    1. Use `"DF(n)"` to create a switch default layer actiov, `n` is the layer number
    2. Use `"MO(n)"` to create a layer activate action, `n` is the layer number
    3. Use `"LM(n, modifier)"` to create layer activate with modifier action. The modifier can be chained in the same way as `WM`
    4. Use `"LT(n, key)"` to create a layer activate action or tap key(tap/hold). The `key` here is the RMK [`KeyCode`](https://docs.rs/rmk/latest/rmk/keycode/enum.KeyCode.html)
    5. Use `"OSL(n)"` to create a one-shot layer action, `n` is the layer number
    6. Use `"OSM(modifier)"` to create a one-shot modifier action. The modifier can be chained in the same way as `WM`
    7. Use `"TT(n)"` to create a layer activate or tap toggle action, `n` is the layer number
    8. Use `"TG(n)"` to create a layer toggle action, `n` is the layer number
    9. Use `"TO(n)"` to create a layer toggle only action (activate layer `n` and deactivate all other layers), `n` is the layer number

  The definitions of those operations are same with QMK, you can found [here](https://docs.qmk.fm/#/feature_layers). If you want other actions, please [fire an issue](https://github.com/HaoboGu/rmk/issues/new).

5. For modifier-tap-hold, use `MT(key, modifier)` where the modifier can be a chain like explained on point 1. For example for a Home row modifier config you can use `MT(F,LShift)`

6. For generic key tap-hold, use `TH(key-tap, key-hold)`

7. For shifted key, use `SHIFTED(key)`

### `[behavior]`

`[behavior]` section contains configuration for how different keyboard actions should behave:

```toml
[behavior]
tri_layer = { uppper = 1, lower = 2, adjust = 3 }
one_shot = { timeout = "1s" }
```

#### Tri Layer

`Tri Layer` works by enabling a layer (called `adjust`) when other two layers (`upper` and `lower`) are both enabled.

You can enable Tri Layer by specifying the `upper`, `lower` and `adjust` layers in the `tri_layer` sub-table:

```toml
[behavior.tri_layer]
uppper = 1
lower = 2
adjust = 3
```
In this example, when both layers 1 (`upper`) and 2 (`lower`) are active, layer 3 (`adjust`) will also be enabled.

#### Tap Hold

In the `tap_hold` sub-table, you can configure the following parameters:

- `enable_hrm`: Enables or disables HRM (Home Row Mod) mode. When enabled, the `prior_idle_time` setting becomes functional. Defaults to `false`.
- `prior_idle_time`: If the previous non-modifier key is released within this period before pressing the current tap-hold key, the tap action for the tap-hold behavior will be triggered. This parameter is effective only when enable_hrm is set to `true`. Defaults to 120ms.
- `hold_timeout`: Defines the duration a tap-hold key must be pressed to determine hold behavior. If tap-hold key is released within this time, the key is recognized as a "tap". Holding it beyond this duration triggers the "hold" action. Defaults to 250ms.
- `post_wait_time`: Adds an additional delay after releasing a tap-hold key to check if any keys pressed during the `hold_timeout` are released. This helps accommodate fast typing scenarios where some keys may not be fully released during a hold. Defaults to 50ms

The following are the typical configurations:

```toml
[behavior]
# Enable HRM 
tap_hold = { enable_hrm = true, prior_idle_time = "120ms", hold_timeout = "250ms", post_wait_time = "50ms"}
# Disable HRM, you can safely ignore any fields if you don't want to change them
tap_hold = { enable_hrm = false, hold_timeout = "200ms" }
```

#### One Shot

In the `one_shot` sub-table you can define how long OSM or OSL will wait before releasing the modifier/layer with the `timeout` option, default is one second.
`timeout` is a string with a suffix of either "s" or "ms".

```toml
[behavior.one_shot]
timeout = "5s"
```

#### Combo

In the `combo` sub-table, you can configure the keyboard's combo key functionality. Combo allows you to define a group of keys that, when pressed simultaneously, will trigger a specific output action.

Combo configuration includes the following parameters:

- `timeout`: Defines the maximum time window for pressing all combo keys. If the time exceeds this, the combo key will not be triggered. The format is a string, which can be milliseconds (e.g. "200ms") or seconds (e.g. "1s").
- `combos`: An array containing all defined combos. Each combo configuration is an object containing the following attributes:
  - `actions`: An array of strings defining the keys that need to be pressed simultaneously to trigger the combo action.
  - `output`: A string defining the output action to be triggered when all keys in `actions` are pressed simultaneously.
  - `layer`: An optional parameter, a number, specifying which layer the combo is valid on. If not specified, the combo is valid on all layers.

Here is an example of combo configuration:

```toml
[behavior.combo]
timeout = "150ms"
combos = [
  # Press J and K keys simultaneously to output Escape key
  { actions = ["J", "K"], output = "Escape" },
  # Press F and D keys simultaneously to output Tab key, but only valid on layer 0
  { actions = ["F", "D"], output = "Tab", layer = 0 },
  # Three-key combo, press A, S, and D keys to switch to layer 2
  { actions = ["A", "S", "D"], output = "TO(2)" }
]
```

#### Fork

In the `fork` sub-table, you can configure the keyboard's state based key fork functionality. Forks allows you to define a trigger key and condition dependent possible replacement keys. When the trigger key is pressed, the condition is checked by the following rule:
If any of the `match_any` states are active AND none of the `match_none` states active, the trigger key will be replaced with positive_output, otherwise with the negative_output. By default the modifiers listed in `match_any` will be suppressed (even the one-shot modifiers) for the time the replacement key action is executed. However with `kept_modifiers` some of them can be kept instead of automatic suppression.

Fork configuration includes the following parameters:

- `forks`: An array containing all defined forks. Each fork configuration is an object containing the following attributes:
  - `trigger`: Defines the triggering key.
  - `negative_output`: A string defining the output action to be triggered when the conditions are not met
  - `positive_output`: A string defining the output action to be triggered when the conditions are met
  - `match_any`: A strings defining a combination of modifier keys, lock leds, mouse buttons (optional)
  - `match_none`: A strings defining a combination of modifier keys, lock leds, mouse buttons (optional)
  - `kept_modifiers`: A strings defining a combination of modifier keys, which should not be 'suppressed' form the keyboard state for the time the replacement action is executed. (optional)
  - `bindable`: Enables the evaluation of not yet triggered forks on the output of this fork to further manipulate the output. Advanced use cases can be solved using this option. (optional)
  
For `match_any`, `match_none` the legal values are listed below (many values may be combined with "|"): 
  - `LShift`, `LCtrl`, `LAlt`, `LGui`, `RShift`, `RCtrl`, `RAlt`, `RGui` (these are including the effect of explicitly held and one-shot modifiers too) 
  - `CapsLock`, `ScrollLock`, `NumLock`, `Compose`, `Kana`
  - `MouseBtn1` .. `MouseBtn8`

Here is a sample of fork configuration with random examples:

```toml
[behavior.fork]
forks = [
  # Shift + '.' output ':' key
  { trigger = "Dot", negative_output = "Dot", positive_output = "WM(Semicolon, LShift)", match_any = "LShift|RShift" },

  # Shift + ',' output ';' key but only if no Alt is pressed
  { trigger = "Comma", negative_output = "Comma", positive_output = "Semicolon", match_any = "LShift|RShift", match_none = "LAlt|RAlt" },  
  
  # left bracket outputs by default '{', with shifts pressed outputs '['  
  { trigger = "LeftBracket", negative_output = "WM(LeftBracket, LShift)", positive_output = "LeftBracket", match_any = "LShift|RShift" },

  # Flip the effect of shift on 'x'/'X'
  { trigger = "X", negative_output = "WM(X, LShift)", positive_output = "X", match_any = "LShift|RShift" },

  # F24 usually outputs 'a', except when Left Shift or Ctrl pressed, in that case triggers a macro 
  { trigger = "F24", negative_output = "A", positive_output = "Macro1", match_any = "LShift|LCtrl" },

  # Swap Z and Y keys if MouseBtn1 is pressed (on the keyboard) (Note that these must not be bindable to avoid infinite fork loops!) 
  { trigger = "Y", negative_output = "Y", positive_output = "Z", match_any = "MouseBtn1", bindable = false },
  { trigger = "Z", negative_output = "Z", positive_output = "Y", match_any = "MouseBtn1", bindable = false },

  # Shift + Backspace output Delete key (inside a layer tap/hold)
  { trigger = "LT(2,Backspace)", negative_output = "LT(2,Backspace)", positive_output = "LT(2,Delete)", match_any = "LShift|RShift" },

  # Ctrl + play/pause will send next track. MediaPlayPause -> MediaNextTrack
  # Ctrl + Shift + play/pause will send previous track. MediaPlayPause -> MediaPrevTrack
  # Alt + play/pause will send volume up. MediaPlayPause -> AudioVolUp
  # Alt + Shift + play/pause will send volume down. MediaPlayPause -> AudioVolDown
  # Ctrl + Alt + play/pause will send brightness up. MediaPlayPause -> BrightnessUp
  # Ctrl + Alt + Shift + play/pause will send brightness down. MediaPlayPause -> BrightnessDown
  # ( Note that the trigger and immediate trigger keys of the fork chain could be 'virtual keys', 
  #   which will never output, like F23, but here multiple overrides demonstrated.)
    { trigger = "MediaPlayPause", negative_output = "MediaPlayPause", positive_output = "MediaNextTrack", match_any = "LCtrl|RCtrl", bindable = true },
  { trigger = "MediaNextTrack", negative_output = "MediaNextTrack", positive_output = "BrightnessUp", match_any = "LAlt|RAlt", bindable = true },
  { trigger = "BrightnessUp", negative_output = "BrightnessUp", positive_output = "BrightnessDown", match_any = "LShift|RShift", bindable = false },
  { trigger = "MediaNextTrack", negative_output = "MediaNextTrack", positive_output = "MediaPrevTrack", match_any = "LShift|RShift", match_none = "LAlt|RAlt", bindable = false},
  { trigger = "MediaPlayPause", negative_output = "MediaPlayPause", positive_output = "AudioVolUp", match_any = "LAlt|RAlt", match_none = "LCtrl|RCtrl", bindable = true },
  { trigger = "AudioVolUp", negative_output = "AudioVolUp", positive_output = "AudioVolDown", match_any = "LShift|RShift", match_none = "LCtrl|RCtrl", bindable = false } 
]
```

Please note that the processing of forks happen after combos and before others, so the trigger key must be the one listed in your keymap (or combo output).
For example if `LT(2,Backspace)` is in your keymap, then trigger = `Backspace` will NOT work, you should "replace" the full key and use `trigger = "LT(2,Backspace)` instead, like in the last example above.
You may want to include `F24` or similar dummy keys in your keymap, and use them as trigger for your pre-configured forks, such as Shift/CapsLock dependent macros to enter unicode characters of your language.

Vial does not support fork configuration yet.

### `[light]`

`[light]` section defines lights of the keyboard, aka `capslock`, `scrolllock` and `numslock`. They are actually an input pin, so there are two fields available: `pin` and `low_active`.

`pin` field is just like IO pins in `[matrix]`, `low_active` defines whether the light low-active or high-active(`true` means low-active).

You can safely ignore any of them, or the whole `[light]` section if you don't need them.

```toml
[light]
capslock = { pin = "PIN_0", low_active = true }
scrolllock = { pin = "PIN_1", low_active = true }
numslock= { pin = "PIN_2", low_active = true }
```

### `[storage]`

`[storage]` section defines storage related configs. Storage feature is required to persist keymap data, it's strongly recommended to make it enabled(and it's enabled by default!). RMK will automatically use the last two section of chip's internal flash as the pre-served storage space. For some chips, there's also predefined default configuration, such as [nRF52840](https://github.com/HaoboGu/rmk/blob/main/rmk-macro/src/default_config/nrf52840.rs). If you don't want to change the default setting, just ignore this section.
```toml
[storage]
# Storage feature is enabled by default
enabled = true
# Start address of local storage, MUST BE start of a sector.
# If start_addr is set to 0(this is the default value), the last `num_sectors` sectors will be used.
start_addr = 0x00000000
# How many sectors are used for storage, the default value is 2
num_sectors = 2
```

### `[ble]`

To enable BLE, add `enabled = true` under the `[ble]` section. 

There are several more configs for reading battery level and charging state, now they are available for nRF52840 only.

```toml
# Ble configuration
# To use the default configuration, ignore this section completely
[ble]
# Whether to enable BLE feature
enabled = true
# nRF52840's saadc pin for reading battery level, you can use a pin number or "vddh"
battery_adc_pin = "vddh"
# The voltage divider setting for saadc. 
# For example, nice!nano have 806 + 2M resistors, the saadc measures voltage on 2M resistor, so the two values should be set to 2000 and 2806
adc_divider_measured = 2000
adc_divider_total = 2806
# Pin that reads battery's charging state, `low-active` means the battery is charging when `charge_state.pin` is low
charge_state = { pin = "PIN_1", low_active = true }
# Output LED pin that blinks when the battery is low
charge_led= { pin = "PIN_2", low_active = true }
```
>>>>>>> 596feb49

<!-- ## More customization

`#[rmk_keyboard]` macro also provides some flexibilities of customizing the keyboard's behavior. For example, the clock config:

```rust
#[rmk]
mod MyKeyboard {
  use embassy_stm32::Config;

  #[config]
  fn config() -> Config {
    let mut config = Config::default();
    {
        use embassy_stm32::rcc::*;
        config.rcc.hsi = Some(HSIPrescaler::DIV1);
        // ... other rcc configs below
    }
    config
  }
}
```

RMK should use the config from the user defined function to initialize the singleton of chip peripheral, for stm32, you can assume that it's initialized using `let p = embassy_stm32::init(config);`. -->


## TODOs:

- [x] gen keymap from `keyboard.toml`
- [ ] read vial.json and gen<|MERGE_RESOLUTION|>--- conflicted
+++ resolved
@@ -36,8 +36,6 @@
 - [Light](configuration/light.md): configuration for lights
 - [Appendix](configuration/appendix.md): full spec and references of the `keyboard.toml`
 
-<<<<<<< HEAD
-=======
 `[keyboard]` section contains basic information of the keyboard, such as keyboard's name, chip, etc:
 
 ```toml
@@ -386,7 +384,6 @@
 # Output LED pin that blinks when the battery is low
 charge_led= { pin = "PIN_2", low_active = true }
 ```
->>>>>>> 596feb49
 
 <!-- ## More customization
 
