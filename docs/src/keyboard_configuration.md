--- conflicted
+++ resolved
@@ -26,7 +26,6 @@
 
 The following are the available tables and related documentaion available in `keyboard.toml`:
 
-<<<<<<< HEAD
 - [Keyboard and matrix](configuration/matrix.md): basic information and physical key matrix definition of the keyboard
 - [Layout](configuration/layout.md): layout and default keymap configuration of the keyboard
 - [Split keyboard](configuration/split.md): split keyboard configuration
@@ -36,7 +35,10 @@
 - [Wireless/Bluetooth](configuration/wireless.md): configuration for wireless/bluetooth
 - [Light](configuration/light.md): configuration for lights
 - [Appendix](configuration/appendix.md): full spec and references of the `keyboard.toml`
-=======
+The config file contains almost EVERYTHING to customize a keyboard. For the full reference of `keyboard.toml`, please refer to [this](#keyboardtoml). Also, we have pre-defined default configurations for chips, at [`rmk-macro/src/default_config`](https://github.com/HaoboGu/rmk/blob/main/rmk-macro/src/default_config) folder. We're going to add default configurations for more chips, contributions are welcome!
+
+The following is the introduction of each section:
+
 ### `[keyboard]`
 
 `[keyboard]` section contains basic information of the keyboard, such as keyboard's name, chip, etc:
@@ -724,7 +726,6 @@
 - XIAO BLE
 
 If you want to add more built-in boards, feel free to open a PR!
->>>>>>> 15d07909
 
 ## TODOs:
 
