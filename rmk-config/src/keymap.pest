// Grammar for RMK keyboard.toml layer.keys string

// Define default whitespace handling (space, tab, newline, carriage return)
WHITESPACE = _{ " " | "\t" | "\n" | "\r" }

// Optional comments
COMMENT = _{ "//" ~ (!"\n" ~ ANY)* } 

// --- Helper Rules ---

strict_identifier = @{ (ASCII_ALPHA | "_") ~ (ASCII_ALPHANUMERIC | "_")* }

// captures anything that isn't whitespace or a specific delimiter
loose_identifier = @{ (!( "(" | ")" | "," | "@" | WHITESPACE ) ~ ANY)+ }

keycode_name = @{ loose_identifier }

// Number (for layer indices)
number = @{ ASCII_DIGIT+ }

// Layer Reference (either a number or a name)
layer_number = @{ number }
layer_name = @{ loose_identifier }

//the order is important here, as we want to match the number first 
layer_reference = _{ layer_number | layer_name }

// Modifier Names
modifier_name = @{
    ^"LShift" | ^"LCtrl" | ^"LAlt" | ^"LGui" |
    ^"RShift" | ^"RCtrl" | ^"RAlt" | ^"RGui"
}

// Modifier Chain (one or more modifiers separated by '|')
// Silent rules (_) used for delimiters we don't need in the AST.
modifier_combination = { modifier_name ~ ("|" ~ modifier_name)* }

// --- Main Action Rules ---

// Rule 0: Simple Keycode (must come after more specific rules)
simple_keycode = { keycode_name }

// Rule 2: No Key
<<<<<<< HEAD
no_action = @{ ^"No" ~ !(ASCII_ALPHANUMERIC) } // Case-insensitive "No" not followed by alphanumeric
=======
no_action = @{ ^"No" ~ !ASCII_ALPHANUMERIC } // Case-insensitive "No" followed by non-alphanumeric
>>>>>>> 30d261c6

// Rule 3: Transparent Key
transparent_action = @{ ("_")+ | (^"Trns" ~ !ASCII_ALPHANUMERIC) } // One or more underscores or "Trns" followed by non-alphanumeric 

// Rule 1: WM(key, modifier) - Key with Modifier
wm_action = { ^"WM" ~ "(" ~ keycode_name ~ "," ~ modifier_combination ~ ")" }

// Rule 4.6: OSM(modifier) - One-Shot Modifier (requires quotes)
osm_action = { ^"OSM" ~ "(" ~ modifier_combination ~ ")" }

// Rule 4.1: DF(n) - Switch Default Layer
df_action = { ^"DF" ~ "(" ~ layer_reference ~ ")" }

// Rule 4.2: MO(n) - Momentary Layer Activate
mo_action = { ^"MO" ~ "(" ~ layer_reference ~ ")" }

// Rule 4.3: LM(n, modifier) - Layer Activate with Modifier
lm_action = { ^"LM" ~ "(" ~ layer_reference ~ "," ~ modifier_combination ~ ")" }

// Rule 4.4: LT(n, key) - Layer Activate or Tap Key (Tap/Hold)
lt_action = { ^"LT" ~ "(" ~ layer_reference ~ "," ~ keycode_name ~ ")" }

// Rule 4.5: OSL(n) - One-Shot Layer
osl_action = { ^"OSL" ~ "(" ~ layer_reference ~ ")" }

// Rule 4.7: TT(n) - Layer Activate or Tap Toggle
tt_action = { ^"TT" ~ "(" ~ layer_reference ~ ")" }

// Rule 4.8: TG(n) - Layer Toggle
tg_action = { ^"TG" ~ "(" ~ layer_reference ~ ")" }

// Rule 4.9: TO(n) - Layer Toggle Only
to_action = { ^"TO" ~ "(" ~ layer_reference ~ ")" }

// Grouping for Layer Actions
layer_action = _{
    df_action | mo_action | lm_action | lt_action |
    osl_action | tt_action | tg_action | to_action
}

// Rule 5: MT(key, modifier) - Modifier Tap-Hold
mt_action = { ^"MT" ~ "(" ~ keycode_name ~ "," ~ modifier_combination ~ ")" }

// Rule 6: TH(key-tap, key-hold) - Generic Tap-Hold
th_action = { ^"TH" ~ "(" ~ keycode_name ~ "," ~ keycode_name ~ ")" }

// Grouping for Tap/Hold Actions
tap_hold_action = _{ mt_action | th_action }

// Rule 7: SHIFTED(key)
shifted_action = { ^"SHIFTED" ~ "(" ~ keycode_name ~ ")" }

// --- Top Level Rules ---

// A single key action entry in the map
// Order is important: more specific function-like rules first, then aliases/specials, then simple keycodes.
key_action = _{ // Consume surrounding whitespace/comments implicitly
    wm_action | osm_action | layer_action | tap_hold_action | shifted_action | no_action | transparent_action | simple_keycode
}

// The entire key map string: Start, zero or more key actions, End.
key_map = { SOI ~ key_action* ~ EOI }

// ============================================================================
// rules for matrix_map parsing

// Define the coordinate structure, capturing row and col numbers
// Make the rule itself non-silent ({}) so we get pairs for it
coordinate = { "(" ~ number ~ "," ~ number ~ ")" }

// The main rule: Start, zero or more coordinates or whitespace occurrences, End.
// This ensures the entire string consists *only* of valid coordinates and whitespace.
matrix_map = { SOI ~ (coordinate | WHITESPACE)* ~ EOI }<|MERGE_RESOLUTION|>--- conflicted
+++ resolved
@@ -41,11 +41,8 @@
 simple_keycode = { keycode_name }
 
 // Rule 2: No Key
-<<<<<<< HEAD
 no_action = @{ ^"No" ~ !(ASCII_ALPHANUMERIC) } // Case-insensitive "No" not followed by alphanumeric
-=======
-no_action = @{ ^"No" ~ !ASCII_ALPHANUMERIC } // Case-insensitive "No" followed by non-alphanumeric
->>>>>>> 30d261c6
+
 
 // Rule 3: Transparent Key
 transparent_action = @{ ("_")+ | (^"Trns" ~ !ASCII_ALPHANUMERIC) } // One or more underscores or "Trns" followed by non-alphanumeric 
