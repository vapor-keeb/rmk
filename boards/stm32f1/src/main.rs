--- conflicted
+++ resolved
@@ -18,14 +18,8 @@
     Config,
 };
 use embassy_time::Timer;
-<<<<<<< HEAD
-use panic_probe as _;
+use panic_halt as _;
 use rmk::initialize_keyboard_and_run;
-=======
-use panic_halt as _;
-use rmk::{initialize_keyboard_and_run, keymap::KeyMap};
-use static_cell::StaticCell;
->>>>>>> f074a1f5
 use vial::{VIAL_KEYBOARD_DEF, VIAL_KEYBOARD_ID};
 
 #[defmt::global_logger]
