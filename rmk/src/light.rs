<<<<<<< HEAD
use bitfield_struct::bitfield;
use embassy_usb::class::hid::HidReader;
use embassy_usb::driver::Driver;
=======
use crate::{
    config::{LightConfig, LightPinConfig},
    hid::{HidError, HidReaderTrait},
    keyboard::LOCK_LED_STATES,
};
use bitfield_struct::bitfield;
use core::ops::{BitAnd, BitAndAssign, BitOr, BitOrAssign, Not};
use embassy_usb::{class::hid::HidReader, driver::Driver};
>>>>>>> 596feb49
use embedded_hal::digital::{Error, OutputPin, PinState};
use serde::{Deserialize, Serialize};

use crate::config::{LightConfig, LightPinConfig};
use crate::hid::{HidError, HidReaderTrait};

#[bitfield(u8)]
#[derive(Eq, PartialEq, Serialize, Deserialize)]
#[cfg_attr(feature = "defmt", derive(defmt::Format))]
pub struct LedIndicator {
    #[bits(1)]
    num_lock: bool,
    #[bits(1)]
    caps_lock: bool,
    #[bits(1)]
    scroll_lock: bool,
    #[bits(1)]
    compose: bool,
    #[bits(1)]
    kana: bool,
    #[bits(3)]
    _reserved: u8,
}

impl BitOr for LedIndicator {
    type Output = Self;

    fn bitor(self, rhs: Self) -> Self::Output {
        Self::from_bits(self.into_bits() | rhs.into_bits())
    }
}
impl BitAnd for LedIndicator {
    type Output = Self;

    fn bitand(self, rhs: Self) -> Self::Output {
        Self::from_bits(self.into_bits() & rhs.into_bits())
    }
}
impl Not for LedIndicator {
    type Output = Self;

    fn not(self) -> Self::Output {
        Self::from_bits(!self.into_bits())
    }
}
impl BitAndAssign for LedIndicator {
    fn bitand_assign(&mut self, rhs: Self) {
        *self = *self & rhs;
    }
}
impl BitOrAssign for LedIndicator {
    fn bitor_assign(&mut self, rhs: Self) {
        *self = *self | rhs;
    }
}

impl LedIndicator {
    pub const fn new_from(
        num_lock: bool,
        caps_lock: bool,
        scroll_lock: bool,
        compose: bool,
        kana: bool,
    ) -> Self {
        Self::new()
            .with_num_lock(num_lock)
            .with_caps_lock(caps_lock)
            .with_scroll_lock(scroll_lock)
            .with_compose(compose)
            .with_kana(kana)
    }
}

pub(crate) struct LightService<'d, P: OutputPin, R: HidReaderTrait<ReportType = LedIndicator>> {
    pub(crate) enabled: bool,
    light_controller: &'d mut LightController<P>,
    reader: R,
}

impl<'d, P: OutputPin, R: HidReaderTrait<ReportType = LedIndicator>> LightService<'d, P, R> {
    pub(crate) fn new(light_controller: &'d mut LightController<P>, reader: R) -> Self {
        Self {
            enabled: false,
            light_controller,
            reader,
        }
    }

    pub(crate) async fn run(&mut self) {
        loop {
            if self.enabled {
                match self.reader.read_report().await {
                    Ok(indicator) => {
                        // Read led indicator data and send to LED channel
                        debug!("Read keyboard state: {:?}", indicator);
                        if let Err(e) = self.light_controller.set_leds(indicator) {
                            error!("Send led error {:?}", e.kind());
                            // If there's an error, wait for a while
                            embassy_time::Timer::after_millis(500).await;
                        }
                    }
                    Err(e) => {
                        error!("Read led error {:?}", e);
                        embassy_time::Timer::after_secs(1).await;
                    }
                }
            } else {
                // Check service state after 1s
                embassy_time::Timer::after_secs(1).await;
            }
        }
    }
}

pub struct LightController<P: OutputPin> {
    capslock: Option<SingleLed<P>>,
    scrolllock: Option<SingleLed<P>>,
    numslock: Option<SingleLed<P>>,
}

/// A single LED
///
/// In general, a single LED can be used for capslock/numslock, or in a LED matrix.
struct SingleLed<P: OutputPin> {
    /// On/Off state
    state: bool,

    /// Pin state when turning LED on
    on_state: PinState,

    /// GPIO for controlling the LED
    pin: P,

    /// Brightness level, range: 0 ~ 255
    brightness: u8,

    // The duration in seconds of a LED breathing period
    period: u8,
}

impl<P: OutputPin> SingleLed<P> {
    fn new(p: LightPinConfig<P>) -> Self {
        let on_state = if p.low_active { PinState::Low } else { PinState::High };
        Self {
            state: false,
            on_state,
            pin: p.pin,
            brightness: 255,
            period: 0,
        }
    }

    /// Turn LED on
    fn on(&mut self) -> Result<(), P::Error> {
        self.pin.set_state(self.on_state)
    }

    /// Turn LED off
    fn off(&mut self) -> Result<(), P::Error> {
        self.pin.set_state(!self.on_state)
    }

    /// Set LED's brightness
    fn set_brightness(&mut self, brightness: u8) -> Result<(), P::Error> {
        self.brightness = brightness;

        // TODO: Write brightness to LED

        Ok(())
    }
}

pub(crate) struct UsbLedReader<'a, 'd, D: Driver<'d>> {
    hid_reader: &'a mut HidReader<'d, D, 1>,
}

impl<'a, 'd, D: Driver<'d>> UsbLedReader<'a, 'd, D> {
    pub(crate) fn new(hid_reader: &'a mut HidReader<'d, D, 1>) -> Self {
        Self { hid_reader }
    }
}

impl<'d, D: Driver<'d>> HidReaderTrait for UsbLedReader<'_, 'd, D> {
    type ReportType = LedIndicator;

    async fn read_report(&mut self) -> Result<Self::ReportType, HidError> {
        let mut buf = [0u8; 1];
        self.hid_reader.read(&mut buf).await.map_err(HidError::UsbReadError)?;

        LOCK_LED_STATES.store(buf[0], core::sync::atomic::Ordering::Relaxed);
        Ok(LedIndicator::from_bits(buf[0]))
    }
}

// Implement on/off function for LightService
macro_rules! impl_led_on_off {
    ($n:ident, $fn_name:ident) => {
        pub(crate) fn $fn_name(&mut self, state: bool) -> Result<(), P::Error> {
            if let Some(led) = &mut self.$n {
                if state {
                    led.on()?
                } else {
                    led.off()?
                }
            }
            Ok(())
        }
    };
}

impl<P: OutputPin> LightController<P> {
    pub fn new(light_config: LightConfig<P>) -> Self {
        Self {
            capslock: light_config.capslock.map(|p| SingleLed::new(p)),
            scrolllock: light_config.scrolllock.map(|p| SingleLed::new(p)),
            numslock: light_config.numslock.map(|p| SingleLed::new(p)),
        }
    }

    impl_led_on_off!(capslock, set_capslock);
    impl_led_on_off!(scrolllock, set_scrolllock);
    impl_led_on_off!(numslock, set_numslock);

    pub(crate) fn set_leds(&mut self, led_indicator: LedIndicator) -> Result<(), P::Error> {
        self.set_capslock(led_indicator.caps_lock())?;
        self.set_numslock(led_indicator.num_lock())?;
        self.set_scrolllock(led_indicator.scroll_lock())?;

        Ok(())
    }
}<|MERGE_RESOLUTION|>--- conflicted
+++ resolved
@@ -1,17 +1,6 @@
-<<<<<<< HEAD
 use bitfield_struct::bitfield;
 use embassy_usb::class::hid::HidReader;
 use embassy_usb::driver::Driver;
-=======
-use crate::{
-    config::{LightConfig, LightPinConfig},
-    hid::{HidError, HidReaderTrait},
-    keyboard::LOCK_LED_STATES,
-};
-use bitfield_struct::bitfield;
-use core::ops::{BitAnd, BitAndAssign, BitOr, BitOrAssign, Not};
-use embassy_usb::{class::hid::HidReader, driver::Driver};
->>>>>>> 596feb49
 use embedded_hal::digital::{Error, OutputPin, PinState};
 use serde::{Deserialize, Serialize};
 
@@ -69,13 +58,7 @@
 }
 
 impl LedIndicator {
-    pub const fn new_from(
-        num_lock: bool,
-        caps_lock: bool,
-        scroll_lock: bool,
-        compose: bool,
-        kana: bool,
-    ) -> Self {
+    pub const fn new_from(num_lock: bool, caps_lock: bool, scroll_lock: bool, compose: bool, kana: bool) -> Self {
         Self::new()
             .with_num_lock(num_lock)
             .with_caps_lock(caps_lock)
