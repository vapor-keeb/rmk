--- conflicted
+++ resolved
@@ -3,79 +3,13 @@
     hid::{HidError, HidReaderTrait},
 };
 use bitfield_struct::bitfield;
-<<<<<<< HEAD
-use defmt::{debug, error, Format};
 use embassy_usb::{class::hid::HidReader, driver::Driver};
 use embedded_hal::digital::{OutputPin, PinState};
 use serde::{Deserialize, Serialize};
 
 #[bitfield(u8)]
-#[derive(Format, Eq, PartialEq, Serialize, Deserialize)]
-=======
-use embassy_futures::select::select;
-use embassy_sync::{blocking_mutex::raw::CriticalSectionRawMutex, channel::Channel};
-use embedded_hal::digital::{Error, OutputPin, PinState};
-
-pub(crate) static LED_CHANNEL: Channel<CriticalSectionRawMutex, LedIndicator, 8> = Channel::new();
-
-/// LED control task
-pub(crate) async fn led_service_task<P: OutputPin>(light_service: &mut LightService<P>) {
-    loop {
-        let led_indicator = LED_CHANNEL.receive().await;
-        if light_service.enabled {
-            if let Err(e) = light_service.set_leds(led_indicator) {
-                error!("Set led error {:?}", e.kind());
-                // If there's an error, wait for a while
-                embassy_time::Timer::after_millis(500).await;
-            }
-        } else {
-            warn!("Led service is not enabled but led_service_task is started, this should not happen!");
-        }
-    }
-}
-
-/// Check led indicator and send the led status to LED channel
-///
-/// If there's an error, print a message and ignore error types
-pub(crate) async fn hid_read_led<R: HidReaderWrapper>(keyboard_hid_reader: &mut R) -> ! {
-    loop {
-        let mut led_indicator_data = [0; 1];
-        match keyboard_hid_reader.read(&mut led_indicator_data).await {
-            Ok(_) => {
-                // Read led indicator data and send to LED channel
-                let indicator = LedIndicator::from_bits(led_indicator_data[0]);
-                debug!("Read keyboard state: {:?}", indicator);
-                LED_CHANNEL.send(indicator).await;
-            }
-            Err(e) => {
-                error!("Read keyboard state error: {:?}", e);
-                embassy_time::Timer::after_secs(1).await;
-            }
-        }
-    }
-}
-
-pub(crate) async fn led_hid_task<R: HidReaderWrapper, Out: OutputPin>(
-    keyboard_hid_reader: &mut R,
-    light_service: &mut LightService<Out>,
-) {
-    if !light_service.enabled {
-        loop {
-            embassy_time::Timer::after_secs(u32::MAX as u64).await;
-        }
-    } else {
-        select(
-            hid_read_led(keyboard_hid_reader),
-            led_service_task(light_service),
-        )
-        .await;
-    }
-}
-
-#[bitfield(u8)]
-#[derive(Eq, PartialEq)]
+#[derive( Eq, PartialEq, Serialize, Deserialize)]
 #[cfg_attr(feature = "defmt", derive(defmt::Format))]
->>>>>>> 1f67180f
 pub(crate) struct LedIndicator {
     #[bits(1)]
     numslock: bool,
