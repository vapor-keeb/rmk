<<<<<<< HEAD
use crate::config::VialConfig;
use crate::{
    channel::FLASH_CHANNEL,
    hid::{HidError, HidReaderTrait, HidWriterTrait},
    keyboard_macro::{MACRO_SPACE_SIZE, NUM_MACRO},
    keymap::KeyMap,
    storage::FlashOperationMessage,
    usb::descriptor::ViaReport,
    via::keycode_convert::{from_via_keycode, to_via_keycode},
};
use byteorder::{BigEndian, ByteOrder, LittleEndian};
use core::cell::RefCell;
use embassy_time::Instant;
use embassy_time::Timer;
use embassy_usb::{class::hid::HidReaderWriter, driver::Driver};
use num_enum::{FromPrimitive as _, TryFromPrimitive as _};
use protocol::{ViaCommand, ViaKeyboardInfo, VIA_FIRMWARE_VERSION, VIA_PROTOCOL_VERSION};
use vial::process_vial;
=======
use core::cell::RefCell;
use core::sync::atomic::Ordering;

use byteorder::{BigEndian, ByteOrder, LittleEndian};
use embassy_time::{Instant, Timer};
use embassy_usb::class::hid::HidReaderWriter;
use embassy_usb::driver::Driver;
use num_enum::{FromPrimitive as _, TryFromPrimitive as _};
use protocol::{ViaCommand, ViaKeyboardInfo, VIA_FIRMWARE_VERSION, VIA_PROTOCOL_VERSION};
use vial::process_vial;

use crate::config::VialConfig;
use crate::hid::{HidError, HidReaderTrait, HidWriterTrait};
use crate::keyboard_macro::MACRO_SPACE_SIZE;
use crate::keymap::KeyMap;
use crate::state::ConnectionState;
use crate::usb::descriptor::ViaReport;
use crate::via::keycode_convert::{from_via_keycode, to_via_keycode};
use crate::{boot, CONNECTION_STATE};
#[cfg(feature = "storage")]
use crate::{channel::FLASH_CHANNEL, keyboard_macro::NUM_MACRO, storage::FlashOperationMessage};
>>>>>>> 41396654

pub(crate) mod keycode_convert;
mod protocol;
mod vial;

pub(crate) struct VialService<
    'a,
    RW: HidWriterTrait<ReportType = ViaReport> + HidReaderTrait<ReportType = ViaReport>,
    const ROW: usize,
    const COL: usize,
    const NUM_LAYER: usize,
<<<<<<< HEAD
> {
    // VialService holds a reference of keymap, for updating
    keymap: &'a RefCell<KeyMap<'a, ROW, COL, NUM_LAYER>>,
=======
    const NUM_ENCODER: usize,
> {
    // VialService holds a reference of keymap, for updating
    keymap: &'a RefCell<KeyMap<'a, ROW, COL, NUM_LAYER, NUM_ENCODER>>,
>>>>>>> 41396654

    // Vial config
    vial_config: VialConfig<'static>,

    // Usb vial hid reader writer
    pub(crate) reader_writer: RW,
}

impl<
        'a,
        RW: HidWriterTrait<ReportType = ViaReport> + HidReaderTrait<ReportType = ViaReport>,
        const ROW: usize,
        const COL: usize,
        const NUM_LAYER: usize,
<<<<<<< HEAD
    > VialService<'a, RW, ROW, COL, NUM_LAYER>
=======
        const NUM_ENCODER: usize,
    > VialService<'a, RW, ROW, COL, NUM_LAYER, NUM_ENCODER>
>>>>>>> 41396654
{
    // VialService::new() should be called only once.
    // Otherwise the `vial_buf.init()` will panic.
    pub(crate) fn new(
<<<<<<< HEAD
        keymap: &'a RefCell<KeyMap<'a, ROW, COL, NUM_LAYER>>,
=======
        keymap: &'a RefCell<KeyMap<'a, ROW, COL, NUM_LAYER, NUM_ENCODER>>,
>>>>>>> 41396654
        vial_config: VialConfig<'static>,
        reader_writer: RW,
    ) -> Self {
        Self {
            keymap,
            vial_config,
            reader_writer,
        }
    }

    pub(crate) async fn run(&mut self) {
        loop {
            match self.process().await {
                Ok(_) => continue,
                Err(e) => {
<<<<<<< HEAD
                    error!("Process vial error: {}", e);
                    Timer::after_millis(500).await
=======
                    if CONNECTION_STATE.load(Ordering::Relaxed) == ConnectionState::Disconnected.into() {
                        Timer::after_millis(1000).await;
                    } else {
                        error!("Process vial error: {:?}", e);
                        Timer::after_millis(10000).await;
                    }
>>>>>>> 41396654
                }
            }
        }
    }

    pub(crate) async fn process(&mut self) -> Result<(), HidError> {
        let mut via_report = self.reader_writer.read_report().await?;

        self.process_via_packet(&mut via_report, self.keymap).await;

        // Send via report back after processing
        self.reader_writer.write_report(via_report).await?;

        Ok(())
    }

    async fn process_via_packet(
        &self,
        report: &mut ViaReport,
<<<<<<< HEAD
        keymap: &RefCell<KeyMap<'a, ROW, COL, NUM_LAYER>>,
=======
        keymap: &RefCell<KeyMap<'a, ROW, COL, NUM_LAYER, NUM_ENCODER>>,
>>>>>>> 41396654
    ) {
        let command_id = report.output_data[0];

        // `report.input_data` is initialized using `report.output_data`
        report.input_data = report.output_data;
        let via_command = ViaCommand::from_primitive(command_id);
        // debug!("Received via command: {}, report: {:02X?}", via_command, report.output_data);
        match via_command {
            ViaCommand::GetProtocolVersion => {
                BigEndian::write_u16(&mut report.input_data[1..3], VIA_PROTOCOL_VERSION);
            }
            ViaCommand::GetKeyboardValue => {
                // Check the second u8
                match ViaKeyboardInfo::try_from_primitive(report.output_data[1]) {
                    Ok(v) => match v {
                        ViaKeyboardInfo::Uptime => {
                            let value = Instant::now().as_millis() as u32;
                            BigEndian::write_u32(&mut report.input_data[2..6], value);
                        }
                        ViaKeyboardInfo::LayoutOptions => {
                            // TODO: retrieve layout option from storage
                            let layout_option: u32 = 0;
                            BigEndian::write_u32(&mut report.input_data[2..6], layout_option);
                        }
                        ViaKeyboardInfo::SwitchMatrixState => {
                            warn!("GetKeyboardValue - SwitchMatrixState")
                        }
                        ViaKeyboardInfo::FirmwareVersion => {
<<<<<<< HEAD
                            BigEndian::write_u32(
                                &mut report.input_data[2..6],
                                VIA_FIRMWARE_VERSION,
                            );
=======
                            BigEndian::write_u32(&mut report.input_data[2..6], VIA_FIRMWARE_VERSION);
>>>>>>> 41396654
                        }
                        _ => (),
                    },
                    Err(e) => error!("Invalid subcommand: {} of GetKeyboardValue", e.number),
                }
            }
            ViaCommand::SetKeyboardValue => {
                // Check the second u8
                match ViaKeyboardInfo::try_from_primitive(report.output_data[1]) {
                    Ok(v) => match v {
<<<<<<< HEAD
=======
                        #[cfg(feature = "storage")]
>>>>>>> 41396654
                        ViaKeyboardInfo::LayoutOptions => {
                            let layout_option = BigEndian::read_u32(&report.output_data[2..6]);
                            FLASH_CHANNEL
                                .send(FlashOperationMessage::LayoutOptions(layout_option))
                                .await;
                        }
                        ViaKeyboardInfo::DeviceIndication => {
                            let _device_indication = report.output_data[2];
                            warn!("SetKeyboardValue - DeviceIndication")
                        }
                        _ => (),
                    },
                    Err(e) => error!("Invalid subcommand: {} of GetKeyboardValue", e.number),
                }
            }
            ViaCommand::DynamicKeymapGetKeyCode => {
                let layer = report.output_data[1] as usize;
                let row = report.output_data[2] as usize;
                let col = report.output_data[3] as usize;
                let action = keymap.borrow_mut().get_action_at(row, col, layer);
                let keycode = to_via_keycode(action);
<<<<<<< HEAD
                info!(
                    "Getting keycode: {:02X} at ({},{}), layer {}",
                    keycode, row, col, layer
                );
=======
                info!("Getting keycode: {:02X} at ({},{}), layer {}", keycode, row, col, layer);
>>>>>>> 41396654
                BigEndian::write_u16(&mut report.input_data[4..6], keycode);
            }
            ViaCommand::DynamicKeymapSetKeyCode => {
                let layer = report.output_data[1];
                let row = report.output_data[2];
                let col = report.output_data[3];
                let keycode = BigEndian::read_u16(&report.output_data[4..6]);
                let action = from_via_keycode(keycode);
                info!(
<<<<<<< HEAD
                    "Setting keycode: 0x{:02X} at ({},{}), layer {} as {}",
                    keycode, row, col, layer, action
                );
                keymap.borrow_mut().set_action_at(
                    row as usize,
                    col as usize,
                    layer as usize,
                    action,
                );
=======
                    "Setting keycode: 0x{:02X} at ({},{}), layer {} as {:?}",
                    keycode, row, col, layer, action
                );
                keymap
                    .borrow_mut()
                    .set_action_at(row as usize, col as usize, layer as usize, action);
                #[cfg(feature = "storage")]
>>>>>>> 41396654
                FLASH_CHANNEL
                    .send(FlashOperationMessage::KeymapKey {
                        layer,
                        col,
                        row,
                        action,
                    })
                    .await;
            }
            ViaCommand::DynamicKeymapReset => {
                warn!("Dynamic keymap reset -- not supported")
            }
            ViaCommand::CustomSetValue => {
                // backlight/rgblight/rgb matrix/led matrix/audio settings here
                warn!("Custom set value -- not supported")
            }
            ViaCommand::CustomGetValue => {
                // backlight/rgblight/rgb matrix/led matrix/audio settings here
                warn!("Custom get value -- not supported")
            }
            ViaCommand::CustomSave => {
                // backlight/rgblight/rgb matrix/led matrix/audio settings here
                warn!("Custom get value -- not supported")
            }
            ViaCommand::EepromReset => {
                warn!("Reseting storage..");
<<<<<<< HEAD
=======
                #[cfg(feature = "storage")]
>>>>>>> 41396654
                FLASH_CHANNEL.send(FlashOperationMessage::Reset).await
                // TODO: Reboot after a eeprom reset?
            }
            ViaCommand::BootloaderJump => {
<<<<<<< HEAD
                warn!("Bootloader jump -- not supported")
=======
                warn!("Bootloader jumping");
                boot::jump_to_bootloader();
>>>>>>> 41396654
            }
            ViaCommand::DynamicKeymapMacroGetCount => {
                report.input_data[1] = 8;
                warn!("Macro get count -- to be implemented")
            }
            ViaCommand::DynamicKeymapMacroGetBufferSize => {
                report.input_data[1] = (MACRO_SPACE_SIZE as u16 >> 8) as u8;
                report.input_data[2] = (MACRO_SPACE_SIZE & 0xFF) as u8;
                warn!("Macro get buffer size -- to be implemented")
            }
            ViaCommand::DynamicKeymapMacroGetBuffer => {
                let offset = BigEndian::read_u16(&report.output_data[1..3]) as usize;
                let size = report.output_data[3] as usize;
                if size <= 28 {
                    report.input_data[4..4 + size]
                        .copy_from_slice(&self.keymap.borrow().macro_cache[offset..offset + size]);
<<<<<<< HEAD
                    debug!(
                        "Get macro buffer: offset: {}, data: {:02X}",
                        offset, report.input_data
                    );
=======
                    debug!("Get macro buffer: offset: {}, data: {:?}", offset, report.input_data);
>>>>>>> 41396654
                } else {
                    report.input_data[0] = 0xFF;
                }
            }
            ViaCommand::DynamicKeymapMacroSetBuffer => {
                // Every write writes all buffer space of the macro(if it's not empty)
                // The sequence must have NUM_MACRO 0s, where each 0 indicates the end of a macro
                let offset = BigEndian::read_u16(&report.output_data[1..3]);
                // Current sequence size, <= 28
                let size = report.output_data[3];
                // End of current sequence in the macro cache
                let end = offset + size as u16;

                // The first sequence, reset the macro cache
                if offset == 0 {
                    self.keymap.borrow_mut().macro_cache = [0; MACRO_SPACE_SIZE];
                }

                // Update macro cache
                info!("Setting macro buffer, offset: {}, size: {}", offset, size);
<<<<<<< HEAD
=======
                #[cfg(feature = "defmt")]
>>>>>>> 41396654
                info!("Data: {=[u8]:x}", report.output_data[4..]);
                self.keymap.borrow_mut().macro_cache[offset as usize..end as usize]
                    .copy_from_slice(&report.output_data[4..4 + size as usize]);

                // Count zeros, if there're NUM_MACRO 0s in total, current sequnce is the last.
                // Then flush macros to storage
<<<<<<< HEAD
                let num_zero = count_zeros(&self.keymap.borrow_mut().macro_cache[0..end as usize]);
                if size < 28 || num_zero >= NUM_MACRO {
                    let buf = self.keymap.borrow_mut().macro_cache;
                    FLASH_CHANNEL
                        .send(FlashOperationMessage::WriteMacro(buf))
                        .await;
=======
                #[cfg(feature = "storage")]
                let num_zero = count_zeros(&self.keymap.borrow_mut().macro_cache[0..end as usize]);
                #[cfg(feature = "storage")]
                if size < 28 || num_zero >= NUM_MACRO {
                    let buf = self.keymap.borrow_mut().macro_cache;
                    FLASH_CHANNEL.send(FlashOperationMessage::WriteMacro(buf)).await;
>>>>>>> 41396654
                    info!("Flush macros to storage")
                }
            }
            ViaCommand::DynamicKeymapMacroReset => {
                warn!("Macro reset -- to be implemented")
            }
            ViaCommand::DynamicKeymapGetLayerCount => {
                report.input_data[1] = NUM_LAYER as u8;
            }
            ViaCommand::DynamicKeymapGetBuffer => {
                let offset = BigEndian::read_u16(&report.output_data[1..3]);
                // size <= 28
                let size = report.output_data[3];
                debug!("Getting keymap buffer, offset: {}, size: {}", offset, size);
                let mut idx = 4;
                keymap
                    .borrow()
                    .layers
                    .iter()
                    .flatten()
                    .flatten()
                    .skip((offset / 2) as usize)
                    .take((size / 2) as usize)
                    .for_each(|a| {
                        let kc = to_via_keycode(*a);
                        BigEndian::write_u16(&mut report.input_data[idx..idx + 2], kc);
                        idx += 2;
                    });
            }
            ViaCommand::DynamicKeymapSetBuffer => {
                debug!("Dynamic keymap set buffer");
                let offset = BigEndian::read_u16(&report.output_data[1..3]);
                // size <= 28
                let size = report.output_data[3];
                let mut idx = 4;
                let (row_num, col_num, _layer_num) = keymap.borrow().get_keymap_config();
                keymap
                    .borrow_mut()
                    .layers
                    .iter_mut()
                    .flatten()
                    .flatten()
                    .skip(offset as usize)
                    .take(size as usize)
                    .enumerate()
                    .for_each(|(i, a)| {
                        let via_keycode = LittleEndian::read_u16(&report.output_data[idx..idx + 2]);
                        let action: crate::action::KeyAction = from_via_keycode(via_keycode);
                        *a = action;
                        idx += 2;
                        let current_offset = offset as usize + i;
<<<<<<< HEAD
                        let (row, col, layer) =
                            get_position_from_offset(current_offset, row_num, col_num);
=======
                        let (row, col, layer) = get_position_from_offset(current_offset, row_num, col_num);
>>>>>>> 41396654
                        info!(
                            "Setting keymap buffer of offset: {}, row,col,layer: {},{},{}",
                            offset, row, col, layer
                        );
<<<<<<< HEAD
=======
                        #[cfg(feature = "storage")]
>>>>>>> 41396654
                        if let Err(_e) = FLASH_CHANNEL.try_send(FlashOperationMessage::KeymapKey {
                            layer: layer as u8,
                            col: col as u8,
                            row: row as u8,
                            action,
                        }) {
                            error!("Send keymap setting command error")
                        }
                    });
            }
            ViaCommand::DynamicKeymapGetEncoder => {
                warn!("Keymap get encoder -- not supported");
            }
            ViaCommand::DynamicKeymapSetEncoder => {
                warn!("Keymap set encoder -- not supported");
            }
<<<<<<< HEAD
            ViaCommand::Vial => process_vial(
                report,
                self.vial_config.vial_keyboard_id,
                self.vial_config.vial_keyboard_def,
                keymap,
            ),
            ViaCommand::Unhandled => {
                info!("Unknown cmd: {}", report.output_data);
=======
            ViaCommand::Vial => {
                process_vial(
                    report,
                    self.vial_config.vial_keyboard_id,
                    self.vial_config.vial_keyboard_def,
                    keymap,
                )
                .await
            }
            ViaCommand::Unhandled => {
                info!("Unknown cmd: {:?}", report.output_data);
>>>>>>> 41396654
                report.input_data[0] = ViaCommand::Unhandled as u8
            }
        }
    }
}

<<<<<<< HEAD
fn get_position_from_offset(
    offset: usize,
    max_row: usize,
    max_col: usize,
) -> (usize, usize, usize) {
=======
fn get_position_from_offset(offset: usize, max_row: usize, max_col: usize) -> (usize, usize, usize) {
>>>>>>> 41396654
    let layer = offset / (max_col * max_row);
    let current_layer_offset = offset % (max_col * max_row);
    let row = current_layer_offset / max_col;
    let col = current_layer_offset % max_col;
    (row, col, layer)
}

fn count_zeros(data: &[u8]) -> usize {
    data.iter().filter(|&&x| x == 0).count()
}

pub struct UsbVialReaderWriter<'a, 'd, D: Driver<'d>> {
    pub(crate) vial_reader_writer: &'a mut HidReaderWriter<'d, D, 32, 32>,
}

impl<'a, 'd, D: Driver<'d>> UsbVialReaderWriter<'a, 'd, D> {
    pub(crate) fn new(vial_reader_writer: &'a mut HidReaderWriter<'d, D, 32, 32>) -> Self {
        Self { vial_reader_writer }
    }
}

<<<<<<< HEAD
impl<'a, 'd, D: Driver<'d>> HidWriterTrait for UsbVialReaderWriter<'a, 'd, D> {
=======
impl<'d, D: Driver<'d>> HidWriterTrait for UsbVialReaderWriter<'_, 'd, D> {
>>>>>>> 41396654
    type ReportType = ViaReport;

    async fn write_report(&mut self, report: Self::ReportType) -> Result<usize, HidError> {
        self.vial_reader_writer
            .write_serialize(&report)
            .await
<<<<<<< HEAD
            .map_err(|e| HidError::UsbEndpointError(e))?;
        Ok(32)
    }

    async fn run_writer(&mut self) {
        loop {
            // Do nothing?
            core::future::pending().await
        }
    }

    async fn get_report(&mut self) -> Self::ReportType {
        todo!()
    }
}

impl<'a, 'd, D: Driver<'d>> HidReaderTrait for UsbVialReaderWriter<'a, 'd, D> {
=======
            .map_err(HidError::UsbEndpointError)?;
        Ok(32)
    }
}

impl<'d, D: Driver<'d>> HidReaderTrait for UsbVialReaderWriter<'_, 'd, D> {
>>>>>>> 41396654
    type ReportType = ViaReport;

    async fn read_report(&mut self) -> Result<ViaReport, HidError> {
        let mut read_report = ViaReport {
            input_data: [0; 32],
            output_data: [0; 32],
        };
        self.vial_reader_writer
            .read(&mut read_report.output_data)
            .await
<<<<<<< HEAD
            .map_err(|e| HidError::UsbReadError(e))?;
=======
            .map_err(HidError::UsbReadError)?;
>>>>>>> 41396654

        Ok(read_report)
    }
}<|MERGE_RESOLUTION|>--- conflicted
+++ resolved
@@ -1,23 +1,3 @@
-<<<<<<< HEAD
-use crate::config::VialConfig;
-use crate::{
-    channel::FLASH_CHANNEL,
-    hid::{HidError, HidReaderTrait, HidWriterTrait},
-    keyboard_macro::{MACRO_SPACE_SIZE, NUM_MACRO},
-    keymap::KeyMap,
-    storage::FlashOperationMessage,
-    usb::descriptor::ViaReport,
-    via::keycode_convert::{from_via_keycode, to_via_keycode},
-};
-use byteorder::{BigEndian, ByteOrder, LittleEndian};
-use core::cell::RefCell;
-use embassy_time::Instant;
-use embassy_time::Timer;
-use embassy_usb::{class::hid::HidReaderWriter, driver::Driver};
-use num_enum::{FromPrimitive as _, TryFromPrimitive as _};
-use protocol::{ViaCommand, ViaKeyboardInfo, VIA_FIRMWARE_VERSION, VIA_PROTOCOL_VERSION};
-use vial::process_vial;
-=======
 use core::cell::RefCell;
 use core::sync::atomic::Ordering;
 
@@ -39,7 +19,6 @@
 use crate::{boot, CONNECTION_STATE};
 #[cfg(feature = "storage")]
 use crate::{channel::FLASH_CHANNEL, keyboard_macro::NUM_MACRO, storage::FlashOperationMessage};
->>>>>>> 41396654
 
 pub(crate) mod keycode_convert;
 mod protocol;
@@ -51,16 +30,10 @@
     const ROW: usize,
     const COL: usize,
     const NUM_LAYER: usize,
-<<<<<<< HEAD
-> {
-    // VialService holds a reference of keymap, for updating
-    keymap: &'a RefCell<KeyMap<'a, ROW, COL, NUM_LAYER>>,
-=======
     const NUM_ENCODER: usize,
 > {
     // VialService holds a reference of keymap, for updating
     keymap: &'a RefCell<KeyMap<'a, ROW, COL, NUM_LAYER, NUM_ENCODER>>,
->>>>>>> 41396654
 
     // Vial config
     vial_config: VialConfig<'static>,
@@ -75,21 +48,13 @@
         const ROW: usize,
         const COL: usize,
         const NUM_LAYER: usize,
-<<<<<<< HEAD
-    > VialService<'a, RW, ROW, COL, NUM_LAYER>
-=======
         const NUM_ENCODER: usize,
     > VialService<'a, RW, ROW, COL, NUM_LAYER, NUM_ENCODER>
->>>>>>> 41396654
 {
     // VialService::new() should be called only once.
     // Otherwise the `vial_buf.init()` will panic.
     pub(crate) fn new(
-<<<<<<< HEAD
-        keymap: &'a RefCell<KeyMap<'a, ROW, COL, NUM_LAYER>>,
-=======
         keymap: &'a RefCell<KeyMap<'a, ROW, COL, NUM_LAYER, NUM_ENCODER>>,
->>>>>>> 41396654
         vial_config: VialConfig<'static>,
         reader_writer: RW,
     ) -> Self {
@@ -105,17 +70,12 @@
             match self.process().await {
                 Ok(_) => continue,
                 Err(e) => {
-<<<<<<< HEAD
-                    error!("Process vial error: {}", e);
-                    Timer::after_millis(500).await
-=======
                     if CONNECTION_STATE.load(Ordering::Relaxed) == ConnectionState::Disconnected.into() {
                         Timer::after_millis(1000).await;
                     } else {
                         error!("Process vial error: {:?}", e);
                         Timer::after_millis(10000).await;
                     }
->>>>>>> 41396654
                 }
             }
         }
@@ -135,11 +95,7 @@
     async fn process_via_packet(
         &self,
         report: &mut ViaReport,
-<<<<<<< HEAD
-        keymap: &RefCell<KeyMap<'a, ROW, COL, NUM_LAYER>>,
-=======
         keymap: &RefCell<KeyMap<'a, ROW, COL, NUM_LAYER, NUM_ENCODER>>,
->>>>>>> 41396654
     ) {
         let command_id = report.output_data[0];
 
@@ -168,14 +124,7 @@
                             warn!("GetKeyboardValue - SwitchMatrixState")
                         }
                         ViaKeyboardInfo::FirmwareVersion => {
-<<<<<<< HEAD
-                            BigEndian::write_u32(
-                                &mut report.input_data[2..6],
-                                VIA_FIRMWARE_VERSION,
-                            );
-=======
                             BigEndian::write_u32(&mut report.input_data[2..6], VIA_FIRMWARE_VERSION);
->>>>>>> 41396654
                         }
                         _ => (),
                     },
@@ -186,10 +135,7 @@
                 // Check the second u8
                 match ViaKeyboardInfo::try_from_primitive(report.output_data[1]) {
                     Ok(v) => match v {
-<<<<<<< HEAD
-=======
                         #[cfg(feature = "storage")]
->>>>>>> 41396654
                         ViaKeyboardInfo::LayoutOptions => {
                             let layout_option = BigEndian::read_u32(&report.output_data[2..6]);
                             FLASH_CHANNEL
@@ -211,14 +157,7 @@
                 let col = report.output_data[3] as usize;
                 let action = keymap.borrow_mut().get_action_at(row, col, layer);
                 let keycode = to_via_keycode(action);
-<<<<<<< HEAD
-                info!(
-                    "Getting keycode: {:02X} at ({},{}), layer {}",
-                    keycode, row, col, layer
-                );
-=======
                 info!("Getting keycode: {:02X} at ({},{}), layer {}", keycode, row, col, layer);
->>>>>>> 41396654
                 BigEndian::write_u16(&mut report.input_data[4..6], keycode);
             }
             ViaCommand::DynamicKeymapSetKeyCode => {
@@ -228,17 +167,6 @@
                 let keycode = BigEndian::read_u16(&report.output_data[4..6]);
                 let action = from_via_keycode(keycode);
                 info!(
-<<<<<<< HEAD
-                    "Setting keycode: 0x{:02X} at ({},{}), layer {} as {}",
-                    keycode, row, col, layer, action
-                );
-                keymap.borrow_mut().set_action_at(
-                    row as usize,
-                    col as usize,
-                    layer as usize,
-                    action,
-                );
-=======
                     "Setting keycode: 0x{:02X} at ({},{}), layer {} as {:?}",
                     keycode, row, col, layer, action
                 );
@@ -246,7 +174,6 @@
                     .borrow_mut()
                     .set_action_at(row as usize, col as usize, layer as usize, action);
                 #[cfg(feature = "storage")]
->>>>>>> 41396654
                 FLASH_CHANNEL
                     .send(FlashOperationMessage::KeymapKey {
                         layer,
@@ -273,20 +200,13 @@
             }
             ViaCommand::EepromReset => {
                 warn!("Reseting storage..");
-<<<<<<< HEAD
-=======
                 #[cfg(feature = "storage")]
->>>>>>> 41396654
                 FLASH_CHANNEL.send(FlashOperationMessage::Reset).await
                 // TODO: Reboot after a eeprom reset?
             }
             ViaCommand::BootloaderJump => {
-<<<<<<< HEAD
-                warn!("Bootloader jump -- not supported")
-=======
                 warn!("Bootloader jumping");
                 boot::jump_to_bootloader();
->>>>>>> 41396654
             }
             ViaCommand::DynamicKeymapMacroGetCount => {
                 report.input_data[1] = 8;
@@ -303,14 +223,7 @@
                 if size <= 28 {
                     report.input_data[4..4 + size]
                         .copy_from_slice(&self.keymap.borrow().macro_cache[offset..offset + size]);
-<<<<<<< HEAD
-                    debug!(
-                        "Get macro buffer: offset: {}, data: {:02X}",
-                        offset, report.input_data
-                    );
-=======
                     debug!("Get macro buffer: offset: {}, data: {:?}", offset, report.input_data);
->>>>>>> 41396654
                 } else {
                     report.input_data[0] = 0xFF;
                 }
@@ -331,31 +244,19 @@
 
                 // Update macro cache
                 info!("Setting macro buffer, offset: {}, size: {}", offset, size);
-<<<<<<< HEAD
-=======
                 #[cfg(feature = "defmt")]
->>>>>>> 41396654
                 info!("Data: {=[u8]:x}", report.output_data[4..]);
                 self.keymap.borrow_mut().macro_cache[offset as usize..end as usize]
                     .copy_from_slice(&report.output_data[4..4 + size as usize]);
 
                 // Count zeros, if there're NUM_MACRO 0s in total, current sequnce is the last.
                 // Then flush macros to storage
-<<<<<<< HEAD
-                let num_zero = count_zeros(&self.keymap.borrow_mut().macro_cache[0..end as usize]);
-                if size < 28 || num_zero >= NUM_MACRO {
-                    let buf = self.keymap.borrow_mut().macro_cache;
-                    FLASH_CHANNEL
-                        .send(FlashOperationMessage::WriteMacro(buf))
-                        .await;
-=======
                 #[cfg(feature = "storage")]
                 let num_zero = count_zeros(&self.keymap.borrow_mut().macro_cache[0..end as usize]);
                 #[cfg(feature = "storage")]
                 if size < 28 || num_zero >= NUM_MACRO {
                     let buf = self.keymap.borrow_mut().macro_cache;
                     FLASH_CHANNEL.send(FlashOperationMessage::WriteMacro(buf)).await;
->>>>>>> 41396654
                     info!("Flush macros to storage")
                 }
             }
@@ -407,20 +308,12 @@
                         *a = action;
                         idx += 2;
                         let current_offset = offset as usize + i;
-<<<<<<< HEAD
-                        let (row, col, layer) =
-                            get_position_from_offset(current_offset, row_num, col_num);
-=======
                         let (row, col, layer) = get_position_from_offset(current_offset, row_num, col_num);
->>>>>>> 41396654
                         info!(
                             "Setting keymap buffer of offset: {}, row,col,layer: {},{},{}",
                             offset, row, col, layer
                         );
-<<<<<<< HEAD
-=======
                         #[cfg(feature = "storage")]
->>>>>>> 41396654
                         if let Err(_e) = FLASH_CHANNEL.try_send(FlashOperationMessage::KeymapKey {
                             layer: layer as u8,
                             col: col as u8,
@@ -437,16 +330,6 @@
             ViaCommand::DynamicKeymapSetEncoder => {
                 warn!("Keymap set encoder -- not supported");
             }
-<<<<<<< HEAD
-            ViaCommand::Vial => process_vial(
-                report,
-                self.vial_config.vial_keyboard_id,
-                self.vial_config.vial_keyboard_def,
-                keymap,
-            ),
-            ViaCommand::Unhandled => {
-                info!("Unknown cmd: {}", report.output_data);
-=======
             ViaCommand::Vial => {
                 process_vial(
                     report,
@@ -458,22 +341,13 @@
             }
             ViaCommand::Unhandled => {
                 info!("Unknown cmd: {:?}", report.output_data);
->>>>>>> 41396654
                 report.input_data[0] = ViaCommand::Unhandled as u8
             }
         }
     }
 }
 
-<<<<<<< HEAD
-fn get_position_from_offset(
-    offset: usize,
-    max_row: usize,
-    max_col: usize,
-) -> (usize, usize, usize) {
-=======
 fn get_position_from_offset(offset: usize, max_row: usize, max_col: usize) -> (usize, usize, usize) {
->>>>>>> 41396654
     let layer = offset / (max_col * max_row);
     let current_layer_offset = offset % (max_col * max_row);
     let row = current_layer_offset / max_col;
@@ -495,43 +369,19 @@
     }
 }
 
-<<<<<<< HEAD
-impl<'a, 'd, D: Driver<'d>> HidWriterTrait for UsbVialReaderWriter<'a, 'd, D> {
-=======
 impl<'d, D: Driver<'d>> HidWriterTrait for UsbVialReaderWriter<'_, 'd, D> {
->>>>>>> 41396654
     type ReportType = ViaReport;
 
     async fn write_report(&mut self, report: Self::ReportType) -> Result<usize, HidError> {
         self.vial_reader_writer
             .write_serialize(&report)
             .await
-<<<<<<< HEAD
-            .map_err(|e| HidError::UsbEndpointError(e))?;
-        Ok(32)
-    }
-
-    async fn run_writer(&mut self) {
-        loop {
-            // Do nothing?
-            core::future::pending().await
-        }
-    }
-
-    async fn get_report(&mut self) -> Self::ReportType {
-        todo!()
-    }
-}
-
-impl<'a, 'd, D: Driver<'d>> HidReaderTrait for UsbVialReaderWriter<'a, 'd, D> {
-=======
             .map_err(HidError::UsbEndpointError)?;
         Ok(32)
     }
 }
 
 impl<'d, D: Driver<'d>> HidReaderTrait for UsbVialReaderWriter<'_, 'd, D> {
->>>>>>> 41396654
     type ReportType = ViaReport;
 
     async fn read_report(&mut self) -> Result<ViaReport, HidError> {
@@ -542,11 +392,7 @@
         self.vial_reader_writer
             .read(&mut read_report.output_data)
             .await
-<<<<<<< HEAD
-            .map_err(|e| HidError::UsbReadError(e))?;
-=======
             .map_err(HidError::UsbReadError)?;
->>>>>>> 41396654
 
         Ok(read_report)
     }
