--- conflicted
+++ resolved
@@ -1,10 +1,5 @@
 use crate::{
-<<<<<<< HEAD
-    action::{EncoderAction, KeyAction},
-    boot::reboot_keyboard,
-=======
     action::KeyAction,
->>>>>>> c5d3dabe
     combo::{Combo, COMBO_MAX_NUM},
     config::BehaviorConfig,
     event::{KeyEvent, RotaryEncoderEvent},
