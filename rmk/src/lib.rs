#![doc = include_str!("../README.md")]
//! ## Feature flags
#![doc = document_features::document_features!()]
// Add docs.rs logo
#![doc(
    html_logo_url = "https://github.com/HaoboGu/rmk/blob/dad1f922f471127f5449262c4cb4a922e351bf43/docs/images/rmk_logo.svg?raw=true"
)]
// Make compiler and rust analyzer happy
#![allow(dead_code)]
#![allow(non_snake_case, non_upper_case_globals)]
#![allow(async_fn_in_trait)]
// Enable std for espidf and test
#![cfg_attr(not(test), no_std)]

// Include generated constants
include!(concat!(env!("OUT_DIR"), "/constants.rs"));

// This mod MUST go first, so that the others see its macros.
pub(crate) mod fmt;

use core::cell::RefCell;
use core::future::Future;
use core::sync::atomic::Ordering;

#[cfg(feature = "_ble")]
use bt_hci::{cmd::le::LeSetPhy, controller::ControllerCmdAsync};
use config::{RmkConfig, VialConfig};
#[cfg(feature = "controller")]
use controller::{wpm::WpmController, PollingController};
use descriptor::ViaReport;
use embassy_futures::select::{select4, Either4};
#[cfg(not(any(cortex_m)))]
use embassy_sync::blocking_mutex::raw::CriticalSectionRawMutex as RawMutex;
#[cfg(cortex_m)]
use embassy_sync::blocking_mutex::raw::ThreadModeRawMutex as RawMutex;
#[cfg(not(feature = "_no_usb"))]
use embassy_usb::driver::Driver;
use embedded_hal::digital::OutputPin;
use hid::{HidReaderTrait, HidWriterTrait, RunnableHidWriter};
use keymap::KeyMap;
use light::{LedIndicator, LightService};
use matrix::MatrixTrait;
use state::CONNECTION_STATE;
#[cfg(feature = "_ble")]
use trouble_host::prelude::*;
#[cfg(feature = "_ble")]
pub use trouble_host::prelude::{DefaultPacketPool, HostResources};
use via::VialService;
#[cfg(all(not(feature = "_no_usb"), not(feature = "_ble")))]
use {
    crate::light::UsbLedReader,
    crate::usb::{add_usb_reader_writer, add_usb_writer, new_usb_builder, UsbKeyboardWriter},
};
#[cfg(feature = "storage")]
use {
    action::{EncoderAction, KeyAction},
    embassy_futures::select::select,
    embedded_storage_async::nor_flash::NorFlash as AsyncNorFlash,
    storage::Storage,
};
#[cfg(not(feature = "_ble"))]
use {
    descriptor::{CompositeReport, KeyboardReport},
    via::UsbVialReaderWriter,
};
pub use {embassy_futures, futures, heapless, rmk_macro as macros};

use crate::light::LightController;
use crate::state::ConnectionState;

pub mod action;
#[cfg(feature = "_ble")]
pub mod ble;
mod boot;
pub mod channel;
pub mod combo;
pub mod config;
#[cfg(feature = "controller")]
pub mod controller;
pub mod debounce;
pub(crate) mod descriptor;
pub mod direct_pin;
pub mod event;
pub mod fork;
pub mod hid;
pub mod hid_state;
pub mod input_device;
pub mod keyboard;
pub mod keyboard_macros;
pub mod keycode;
pub mod keymap;
pub mod layout_macro;
pub mod light;
pub mod matrix;
#[cfg(feature = "split")]
pub mod split;
pub mod state;
#[cfg(feature = "storage")]
pub mod storage;
<<<<<<< HEAD
pub mod usb;
=======
#[cfg(not(feature = "_no_usb"))]
pub(crate) mod usb;
>>>>>>> ac101703
pub mod via;

pub async fn initialize_keymap<'a, const ROW: usize, const COL: usize, const NUM_LAYER: usize>(
    default_keymap: &'a mut [[[action::KeyAction; COL]; ROW]; NUM_LAYER],
    behavior_config: config::BehaviorConfig,
) -> RefCell<KeyMap<'a, ROW, COL, NUM_LAYER>> {
    RefCell::new(KeyMap::new(default_keymap, None, behavior_config).await)
}

pub async fn initialize_encoder_keymap<
    'a,
    const ROW: usize,
    const COL: usize,
    const NUM_LAYER: usize,
    const NUM_ENCODER: usize,
>(
    default_keymap: &'a mut [[[action::KeyAction; COL]; ROW]; NUM_LAYER],
    default_encoder_map: &'a mut [[action::EncoderAction; NUM_ENCODER]; NUM_LAYER],
    behavior_config: config::BehaviorConfig,
) -> RefCell<KeyMap<'a, ROW, COL, NUM_LAYER, NUM_ENCODER>> {
    RefCell::new(KeyMap::new(default_keymap, Some(default_encoder_map), behavior_config).await)
}

#[cfg(feature = "storage")]
pub async fn initialize_encoder_keymap_and_storage<
    'a,
    F: AsyncNorFlash,
    const ROW: usize,
    const COL: usize,
    const NUM_LAYER: usize,
    const NUM_ENCODER: usize,
>(
    default_keymap: &'a mut [[[KeyAction; COL]; ROW]; NUM_LAYER],
    default_encoder_map: &'a mut [[EncoderAction; NUM_ENCODER]; NUM_LAYER],
    flash: F,
    storage_config: &config::StorageConfig,
    behavior_config: config::BehaviorConfig,
) -> (
    RefCell<KeyMap<'a, ROW, COL, NUM_LAYER, NUM_ENCODER>>,
    Storage<F, ROW, COL, NUM_LAYER, NUM_ENCODER>,
) {
    let mut storage = Storage::new(flash, default_keymap, &Some(default_encoder_map), storage_config).await;

    let keymap = RefCell::new(
        KeyMap::new_from_storage(
            default_keymap,
            Some(default_encoder_map),
            Some(&mut storage),
            behavior_config,
        )
        .await,
    );
    (keymap, storage)
}

#[cfg(feature = "storage")]
pub async fn initialize_keymap_and_storage<
    'a,
    F: AsyncNorFlash,
    const ROW: usize,
    const COL: usize,
    const NUM_LAYER: usize,
>(
    default_keymap: &'a mut [[[KeyAction; COL]; ROW]; NUM_LAYER],
    flash: F,
    storage_config: &config::StorageConfig,
    behavior_config: config::BehaviorConfig,
) -> (
    RefCell<KeyMap<'a, ROW, COL, NUM_LAYER, 0>>,
    Storage<F, ROW, COL, NUM_LAYER, 0>,
) {
    let mut storage = Storage::new(flash, default_keymap, &None, storage_config).await;

    let keymap =
        RefCell::new(KeyMap::new_from_storage(default_keymap, None, Some(&mut storage), behavior_config).await);
    (keymap, storage)
}

#[allow(unreachable_code)]
pub async fn run_rmk<
    'a,
    'b,
    #[cfg(feature = "_ble")] C: Controller + ControllerCmdAsync<LeSetPhy>,
    #[cfg(feature = "storage")] F: AsyncNorFlash,
    #[cfg(not(feature = "_no_usb"))] D: Driver<'static>, // TODO: remove the static lifetime
    Out: OutputPin,
    const ROW: usize,
    const COL: usize,
    const NUM_LAYER: usize,
    const NUM_ENCODER: usize,
>(
    keymap: &'a RefCell<KeyMap<'a, ROW, COL, NUM_LAYER, NUM_ENCODER>>,
    #[cfg(not(feature = "_no_usb"))] usb_driver: D,
    #[cfg(feature = "_ble")] stack: &'b Stack<'b, C, DefaultPacketPool>,
    #[cfg(feature = "storage")] storage: &mut Storage<F, ROW, COL, NUM_LAYER, NUM_ENCODER>,
    light_controller: &mut LightController<Out>,
    rmk_config: RmkConfig<'static>,
) -> ! {
    // Dispatch the keyboard runner
    #[cfg(feature = "_ble")]
    crate::ble::trouble::run_ble(
        keymap,
        #[cfg(not(feature = "_no_usb"))]
        usb_driver,
        #[cfg(feature = "_ble")]
        stack,
        #[cfg(feature = "storage")]
        storage,
        light_controller,
        rmk_config,
    )
    .await;

    // USB keyboard
    #[cfg(all(not(feature = "_no_usb"), not(feature = "_ble")))]
    {
        let mut usb_builder: embassy_usb::Builder<'_, D> = new_usb_builder(usb_driver, rmk_config.usb_config);
        let keyboard_reader_writer = add_usb_reader_writer!(&mut usb_builder, KeyboardReport, 1, 8);
        let mut other_writer = add_usb_writer!(&mut usb_builder, CompositeReport, 9);
        let mut vial_reader_writer = add_usb_reader_writer!(&mut usb_builder, ViaReport, 32, 32);
        let (mut keyboard_reader, mut keyboard_writer) = keyboard_reader_writer.split();

        #[cfg(feature = "usb_log")]
        let logger_fut = {
            let usb_logger = crate::usb::add_usb_logger!(&mut usb_builder);
            embassy_usb_logger::with_class!(1024, log::LevelFilter::Debug, usb_logger)
        };
        #[cfg(not(feature = "usb_log"))]
        let logger_fut = async {};
        let mut usb_device = usb_builder.build();

        // Run all tasks, if one of them fails, wait 1 second and then restart
        embassy_futures::join::join(logger_fut, async {
            loop {
                run_keyboard(
                    keymap,
                    #[cfg(feature = "storage")]
                    storage,
                    async { usb_device.run().await },
                    light_controller,
                    UsbLedReader::new(&mut keyboard_reader),
                    UsbVialReaderWriter::new(&mut vial_reader_writer),
                    UsbKeyboardWriter::new(&mut keyboard_writer, &mut other_writer),
                    rmk_config.vial_config,
                )
                .await;
            }
        })
        .await;
    }

    unreachable!("Should never reach here, wrong feature gate combination?");
}

// Run keyboard task for once
pub(crate) async fn run_keyboard<
    'a,
    Rw: HidReaderTrait<ReportType = ViaReport> + HidWriterTrait<ReportType = ViaReport>,
    R: HidReaderTrait<ReportType = LedIndicator>,
    W: RunnableHidWriter,
    Fu: Future<Output = ()>,
    #[cfg(feature = "storage")] F: AsyncNorFlash,
    Out: OutputPin,
    const ROW: usize,
    const COL: usize,
    const NUM_LAYER: usize,
    const NUM_ENCODER: usize,
>(
    keymap: &'a RefCell<KeyMap<'a, ROW, COL, NUM_LAYER, NUM_ENCODER>>,
    #[cfg(feature = "storage")] storage: &mut Storage<F, ROW, COL, NUM_LAYER, NUM_ENCODER>,
    communication_task: Fu,
    light_controller: &mut LightController<Out>,
    led_reader: R,
    vial_reader_writer: Rw,
    mut keyboard_writer: W,
    vial_config: VialConfig<'static>,
) {
    // The state will be changed to true after the keyboard starts running
    CONNECTION_STATE.store(ConnectionState::Connected.into(), Ordering::Release);
    let writer_fut = keyboard_writer.run_writer();
    let mut light_service = LightService::new(light_controller, led_reader);
    let mut vial_service = VialService::new(keymap, vial_config, vial_reader_writer);

    let led_fut = light_service.run();
    let via_fut = vial_service.run();

    #[cfg(feature = "storage")]
    let storage_fut = storage.run();

    #[cfg(feature = "controller")]
    let mut wpm_controller = WpmController::new();

    match select4(
        communication_task,
        #[cfg(feature = "storage")]
        select(storage_fut, via_fut),
        #[cfg(not(feature = "storage"))]
        via_fut,
        #[cfg(feature = "controller")]
        select(wpm_controller.polling_loop(), led_fut),
        #[cfg(not(feature = "controller"))]
        led_fut,
        writer_fut,
    )
    .await
    {
        Either4::First(_) => error!("Communication task has ended"),
        Either4::Second(_) => error!("Storage or vial task has ended"),
        Either4::Third(_) => error!("Controller or led task has ended"),
        Either4::Fourth(_) => error!("Keyboard writer task has ended"),
    }
    CONNECTION_STATE.store(ConnectionState::Disconnected.into(), Ordering::Release);
}<|MERGE_RESOLUTION|>--- conflicted
+++ resolved
@@ -97,12 +97,8 @@
 pub mod state;
 #[cfg(feature = "storage")]
 pub mod storage;
-<<<<<<< HEAD
-pub mod usb;
-=======
 #[cfg(not(feature = "_no_usb"))]
 pub(crate) mod usb;
->>>>>>> ac101703
 pub mod via;
 
 pub async fn initialize_keymap<'a, const ROW: usize, const COL: usize, const NUM_LAYER: usize>(
