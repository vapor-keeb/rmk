use crate::{
    action::{Action, KeyAction},
    hid::{ConnectionType, HidWriterWrapper},
    keyboard_macro::{MacroOperation, NUM_MACRO},
    keycode::{KeyCode, ModifierCombination},
    keymap::KeyMap,
    usb::descriptor::{CompositeReport, CompositeReportType, ViaReport},
    KEYBOARD_STATE,
};
use core::cell::RefCell;
use defmt::{debug, error, warn, Format};
use embassy_futures::{select::select, yield_now};
use embassy_sync::{
    blocking_mutex::raw::CriticalSectionRawMutex,
    channel::{Channel, Receiver, Sender},
};
use embassy_time::{Instant, Timer};
use heapless::{FnvIndexMap, Vec};
use postcard::experimental::max_size::MaxSize;
use serde::{Deserialize, Serialize};
use usbd_hid::descriptor::KeyboardReport;

#[derive(Serialize, Deserialize, Clone, Copy, Debug, Format, MaxSize)]
pub(crate) struct KeyEvent {
    pub(crate) row: u8,
    pub(crate) col: u8,
    pub(crate) pressed: bool,
}
pub(crate) const EVENT_CHANNEL_SIZE: usize = 32;
pub(crate) const REPORT_CHANNEL_SIZE: usize = 32;

pub(crate) static key_event_channel: Channel<
    CriticalSectionRawMutex,
    KeyEvent,
    EVENT_CHANNEL_SIZE,
> = Channel::new();
pub(crate) static keyboard_report_channel: Channel<
    CriticalSectionRawMutex,
    KeyboardReportMessage,
    REPORT_CHANNEL_SIZE,
> = Channel::new();

/// State machine for one shot keys
#[derive(Default)]
enum OneShotState<T> {
    /// First one shot key press
    Initial(T),
    /// One shot key was released before any other key, normal one shot behavior
    Single(T),
    /// Another key was pressed before one shot key was released, treat as a normal modifier/layer
    Held(T),
    /// One shot inactive
    #[default]
    None,
}

impl<T> OneShotState<T> {
    /// Get the current one shot value if any
    pub fn value(&self) -> Option<&T> {
        match self {
            OneShotState::Initial(v) | OneShotState::Single(v) | OneShotState::Held(v) => Some(v),
            OneShotState::None => None,
        }
    }
}

/// Matrix scanning task sends this [KeyboardReportMessage] to communication task.
pub(crate) enum KeyboardReportMessage {
    /// Normal keyboard hid report
    KeyboardReport(KeyboardReport),
    /// Other types of keyboard reports: mouse + media(consumer) + system control
    CompositeReport(CompositeReport, CompositeReportType),
}

/// This task processes all keyboard reports and send them to the host
pub(crate) async fn communication_task<'a, W: HidWriterWrapper, W2: HidWriterWrapper>(
    receiver: &Receiver<'a, CriticalSectionRawMutex, KeyboardReportMessage, REPORT_CHANNEL_SIZE>,
    keybooard_hid_writer: &mut W,
    other_hid_writer: &mut W2,
) {
    loop {
        match receiver.receive().await {
            KeyboardReportMessage::KeyboardReport(report) => {
                match keybooard_hid_writer.write_serialize(&report).await {
                    Ok(()) => {}
                    Err(e) => error!("Send keyboard report error: {}", e),
                };
            }
            KeyboardReportMessage::CompositeReport(report, report_type) => {
                write_other_report_to_host(report, report_type, other_hid_writer).await;
            }
        }
    }
}

pub(crate) async fn write_other_report_to_host<W: HidWriterWrapper>(
    report: CompositeReport,
    report_type: CompositeReportType,
    other_hid_writer: &mut W,
) {
    let mut buf: [u8; 9] = [0; 9];
    // Prepend report id
    buf[0] = report_type as u8;
    match report.serialize(&mut buf[1..], report_type) {
        Ok(s) => {
            debug!("Sending other report: {=[u8]:#X}", buf[0..s + 1]);
            if let Err(e) = match other_hid_writer.get_conn_type() {
                ConnectionType::Usb => other_hid_writer.write(&buf[0..s + 1]).await,
                ConnectionType::Ble => other_hid_writer.write(&buf[1..s + 1]).await,
            } {
                error!("Send other report error: {}", e);
            }
        }
        Err(_) => error!("Serialize other report error"),
    }
}

pub(crate) struct Keyboard<'a, const ROW: usize, const COL: usize, const NUM_LAYER: usize> {
    /// Keymap
    pub(crate) keymap: &'a RefCell<KeyMap<'a, ROW, COL, NUM_LAYER>>,

    /// Report Sender
    pub(crate) sender:
        &'a Sender<'a, CriticalSectionRawMutex, KeyboardReportMessage, REPORT_CHANNEL_SIZE>,

    /// Unprocessed events
    unprocessed_events: Vec<KeyEvent, 16>,

    /// Timer which records the timestamp of key changes
    pub(crate) timer: [[Option<Instant>; ROW]; COL],

<<<<<<< HEAD
    /// Record the timestamp of last release
    last_release: (KeyEvent, bool, Option<Instant>),
=======
    /// One shot modifier state
    osm_state: OneShotState<ModifierCombination>,

    /// One shot layer state
    osl_state: OneShotState<u8>,
>>>>>>> 1483202a

    /// Keyboard internal hid report buf
    report: KeyboardReport,

    /// Internal composite report: mouse + media(consumer) + system control
    other_report: CompositeReport,

    /// Via report
    via_report: ViaReport,

    /// Mouse key is different from other keyboard keys, it should be sent continuously while the key is pressed.
    /// `last_mouse_tick` tracks at most 8 mouse keys, with its recent state.
    /// It can be used to control the mouse report rate and release mouse key properly.
    /// The key is mouse keycode, the value is the last action and its timestamp.
    last_mouse_tick: FnvIndexMap<KeyCode, (bool, Instant), 4>,

    /// The current distance of mouse key moving
    mouse_key_move_delta: i8,
    mouse_wheel_move_delta: i8,
}

impl<'a, const ROW: usize, const COL: usize, const NUM_LAYER: usize>
    Keyboard<'a, ROW, COL, NUM_LAYER>
{
    pub(crate) fn new(
        keymap: &'a RefCell<KeyMap<'a, ROW, COL, NUM_LAYER>>,
        sender: &'a Sender<'a, CriticalSectionRawMutex, KeyboardReportMessage, REPORT_CHANNEL_SIZE>,
    ) -> Self {
        Keyboard {
            keymap,
            sender,
            timer: [[None; ROW]; COL],
<<<<<<< HEAD
            last_release: (
                KeyEvent {
                    row: 0,
                    col: 0,
                    pressed: false,
                },
                false,
                None,
            ),
=======
            osm_state: OneShotState::default(),
            osl_state: OneShotState::default(),
>>>>>>> 1483202a
            unprocessed_events: Vec::new(),
            report: KeyboardReport {
                modifier: 0,
                reserved: 0,
                leds: 0,
                keycodes: [0; 6],
            },
            other_report: CompositeReport::default(),
            via_report: ViaReport {
                input_data: [0; 32],
                output_data: [0; 32],
            },
            last_mouse_tick: FnvIndexMap::new(),
            mouse_key_move_delta: 8,
            mouse_wheel_move_delta: 1,
        }
    }

    pub(crate) async fn send_keyboard_report(&mut self) {
        self.sender
            .send(KeyboardReportMessage::KeyboardReport(self.report))
            .await;
        // Yield once after sending the report to channel
        yield_now().await;
    }

    /// Send system control report if needed
    pub(crate) async fn send_system_control_report(&mut self) {
        self.sender
            .send(KeyboardReportMessage::CompositeReport(
                self.other_report,
                CompositeReportType::System,
            ))
            .await;
        self.other_report.system_usage_id = 0;
        yield_now().await;
    }

    /// Send media report if needed
    pub(crate) async fn send_media_report(&mut self) {
        self.sender
            .send(KeyboardReportMessage::CompositeReport(
                self.other_report,
                CompositeReportType::Media,
            ))
            .await;
        self.other_report.media_usage_id = 0;
        yield_now().await;
    }

    /// Send mouse report if needed
    pub(crate) async fn send_mouse_report(&mut self) {
        // Prevent mouse report flooding, set maximum mouse report rate to 50 HZ
        self.sender
            .send(KeyboardReportMessage::CompositeReport(
                self.other_report,
                CompositeReportType::Mouse,
            ))
            .await;
        yield_now().await;
    }

    /// Main keyboard task, it receives input devices result, processes keys.
    /// The report is sent to communication task via keyboard_report_channel, and finally sent to the host
    pub(crate) async fn run(&mut self) {
        KEYBOARD_STATE.store(true, core::sync::atomic::Ordering::Release);
        loop {
            let key_event = key_event_channel.receive().await;

            // Process the key change
            self.process_key_change(key_event).await;

            // After processing the key change, check if there are unprocessed events
            // This will happen if there's recursion in key processing
            loop {
                if self.unprocessed_events.is_empty() {
                    break;
                }
                // Process unprocessed events
                if let Some(e) = self.unprocessed_events.pop() {
                    self.process_key_change(e).await;
                }
            }
        }
    }

    /// Process key changes at (row, col)
    async fn process_key_change(&mut self, key_event: KeyEvent) {
        // Matrix should process key pressed event first, record the timestamp of key changes
        if key_event.pressed {
            self.timer[key_event.col as usize][key_event.row as usize] = Some(Instant::now());
        }

        // Process key
        let action = self
            .keymap
            .borrow_mut()
            .get_action_with_layer_cache(key_event);
        match action {
            KeyAction::No | KeyAction::Transparent => (),
            KeyAction::Single(a) => self.process_key_action_normal(a, key_event).await,
            KeyAction::WithModifier(a, m) => {
                self.process_key_action_with_modifier(a, m, key_event).await
            }
            KeyAction::Tap(a) => self.process_key_action_tap(a, key_event).await,
            KeyAction::TapHold(tap_action, hold_action) => {
                self.process_key_action_tap_hold(tap_action, hold_action, key_event)
                    .await;
            }
            KeyAction::OneShot(oneshot_action) => {
                self.process_key_action_oneshot(oneshot_action, key_event)
                    .await
            }
            KeyAction::LayerTapHold(tap_action, layer_num) => {
                let layer_action = Action::LayerOn(layer_num);
                self.process_key_action_tap_hold(tap_action, layer_action, key_event)
                    .await;
            }
            KeyAction::ModifierTapHold(tap_action, modifier) => {
                let modifier_action = Action::Modifier(modifier);
                self.process_key_action_tap_hold(tap_action, modifier_action, key_event)
                    .await;
            }
        }

        // Record release of current key, which will be used in tap/hold processing
        if !key_event.pressed {
            // Check key release only
            let mut is_mod = false;
            if let KeyAction::Single(Action::Key(k)) = action {
                if k.is_modifier() {
                    is_mod = true;
                }
            }
            // Record the last release event
            self.last_release = (key_event, is_mod, Some(Instant::now()));
        }
    }

    async fn update_osm(&mut self, key_event: KeyEvent) {
        match self.osm_state {
            OneShotState::Initial(m) => self.osm_state = OneShotState::Held(m),
            OneShotState::Single(modifier) => {
                if !key_event.pressed {
                    let (keycodes, n) = modifier.to_modifier_keycodes();
                    for kc in keycodes.iter().take(n) {
                        self.process_action_keycode(*kc, key_event).await;
                    }
                    self.osm_state = OneShotState::None;
                }
            }
            _ => (),
        }
    }

    fn update_osl(&mut self, key_event: KeyEvent) {
        match self.osl_state {
            OneShotState::Initial(l) => self.osl_state = OneShotState::Held(l),
            OneShotState::Single(layer_num) => {
                if key_event.pressed {
                    self.keymap.borrow_mut().deactivate_layer(layer_num);
                    self.osl_state = OneShotState::None;
                }
            }
            _ => (),
        }
    }

    async fn process_key_action_normal(&mut self, action: Action, key_event: KeyEvent) {
        match action {
            Action::Key(key) => {
                self.process_action_keycode(key, key_event).await;
                self.update_osm(key_event).await;
                self.update_osl(key_event);
            },
            Action::LayerOn(layer_num) => self.process_action_layer_switch(layer_num, key_event),
            Action::LayerOff(layer_num) => {
                // Turn off a layer temporarily when the key is pressed
                // Reactivate the layer after the key is released
                if key_event.pressed {
                    self.keymap.borrow_mut().deactivate_layer(layer_num);
                }
            }
            Action::LayerToggle(layer_num) => {
                // Toggle a layer when the key is release
                if !key_event.pressed {
                    self.keymap.borrow_mut().toggle_layer(layer_num);
                }
            }
            Action::LayerToggleOnly(layer_num) => {
                // Activate a layer and deactivate all other layers(except default layer)
                if key_event.pressed {
                    // Disable all layers except the default layer
                    let default_layer = self.keymap.borrow().get_default_layer();
                    for i in 0..NUM_LAYER as u8 {
                        if i != default_layer {
                            self.keymap.borrow_mut().deactivate_layer(i);
                        }
                    }
                    // Activate the target layer
                    self.keymap.borrow_mut().activate_layer(layer_num);
                }
            }
            Action::DefaultLayer(layer_num) => {
                // Set the default layer
                self.keymap.borrow_mut().set_default_layer(layer_num);
            }
            Action::Modifier(modifier) => {
                let (keycodes, n) = modifier.to_modifier_keycodes();
                for kc in keycodes.iter().take(n) {
                    self.process_action_keycode(*kc, key_event).await;
                }

                self.update_osl(key_event);
            }
        }
    }

    async fn process_key_action_with_modifier(
        &mut self,
        action: Action,
        modifier: ModifierCombination,
        key_event: KeyEvent,
    ) {
        if key_event.pressed {
            // Process modifier
            let (keycodes, n) = modifier.to_modifier_keycodes();
            for kc in keycodes.iter().take(n) {
                self.process_action_keycode(*kc, key_event).await;
            }
            // Send the modifier first, then send the key
            self.send_keyboard_report().await;
            self.process_key_action_normal(action, key_event).await;
        } else {
            // Releasing, release the key first, then release the modifier
            self.process_key_action_normal(action, key_event).await;
            self.send_keyboard_report().await;
            let (keycodes, n) = modifier.to_modifier_keycodes();
            for kc in keycodes.iter().take(n) {
                self.process_action_keycode(*kc, key_event).await;
            }
        }
    }

    /// Tap action, send a key when the key is pressed, then release the key.
    async fn process_key_action_tap(&mut self, action: Action, mut key_event: KeyEvent) {
        if key_event.pressed {
            self.process_key_action_normal(action, key_event).await;

            // Wait 10ms, then send release
            Timer::after_millis(10).await;

            key_event.pressed = false;
            self.process_key_action_normal(action, key_event).await;

            // Record the release event
            let mut is_mod = false;
            if let Action::Key(k) = action {
                if k.is_modifier() {
                    is_mod = true;
                }
            }
            self.last_release = (key_event, is_mod, Some(Instant::now()));
        }
    }

    /// Process tap/hold action for home row mods(HRM)
    ///
    /// For HRMs, the "tap" action actually has higher priority, especially when typing fast.
    ///
    /// There are only several cases that we should trigger "hold":
    ///
    /// - When another key is pressed and released within the tapping-term, or released at approximately the same time with the tap/hold key
    /// - When the holding threshold is expired(a relatively longer holding threshold should be set)
    /// - When mouse keys are triggered
    ///
    /// Furthermore, the "tap" action can be resolved immediately in the following cases, to increase the speed:
    /// - the key is in the "key streak", similar with setting `require-prior-idle-ms` in zmk. The previous key should be non-modifier.
    /// - the next key is on the same side of the keyboard
    ///
    /// When do we make the decision of tap/hold?
    /// - When the key is pressed("key streak", or position based tap/hold)
    /// - When the next key is releasing
    /// - When current tap/hold key is releasing
    /// - When tap/hold key is expired
    ///     
    /// TODO: make tap/hold threshold customizable
    async fn process_key_action_tap_hold(
        &mut self,
        tap_action: Action,
        hold_action: Action,
        key_event: KeyEvent,
    ) {
        // Check whether the key is in key streak
        if let Some(last_release_time) = self.last_release.2 {
            if key_event.pressed {
                // TODO: make this prior-idle-time configurable
                if last_release_time.elapsed().as_millis() < 120 {
                    // The previous key is released within 50ms, it's in key streak
                    debug!("Key streak detected, trigger tap action");
                    self.process_key_action_tap(tap_action, key_event).await;
                    return;
                }
            }
        }
        let row = key_event.row as usize;
        let col = key_event.col as usize;
        if key_event.pressed {
            self.timer[col][row] = Some(Instant::now());
            let hold_timeout = embassy_time::Timer::after_millis(200);
            match select(hold_timeout, key_event_channel.receive()).await {
                embassy_futures::select::Either::First(_) => {
                    // Timeout, trigger hold
                    debug!("Hold timeout, got HOLD: {}, {}", hold_action, key_event);
                    self.process_key_action_normal(hold_action, key_event).await;
                }
                embassy_futures::select::Either::Second(e) => {
                    if e.row == key_event.row && e.col == key_event.col {
                        // If it's same key event and releasing within 200ms, trigger tap
                        if !e.pressed {
                            let elapsed = self.timer[col][row].unwrap().elapsed().as_millis();
                            debug!("TAP action: {}, time elapsed: {}ms", tap_action, elapsed);
                            self.process_key_action_tap(tap_action, key_event).await;

                            // Clear timer
                            self.timer[col][row] = None;
                        }
                    } else {
                        // A different key comes
                        // If it's a release event, the key is pressed BEFORE tap/hold key, so it should be regarded as a normal key
                        self.unprocessed_events.push(e).ok();
                        if !e.pressed {
                            // we push the current tap/hold event again, the loop will process the release first, then re-process current tap/hold
                            self.unprocessed_events.push(key_event).ok();
                            return;
                        }

                        // Wait for key release, record all pressed keys during this
                        loop {
                            let next_key_event = key_event_channel.receive().await;
                            self.unprocessed_events.push(next_key_event).ok();
                            if !next_key_event.pressed {
                                break;
                            }
                        }

                        // Process hold action
                        self.process_key_action_normal(hold_action, key_event).await;

                        // All other unprocessed events will be processed later
                    }
                }
            }
        } else {
            if let Some(_) = self.timer[col][row] {
                // Release hold action, wait for another 50ms, then clear timer
                debug!(
                    "HOLD releasing: {}, {}, wait for 50ms for new releases",
                    hold_action, key_event.pressed
                );
                let wait_release = async {
                    loop {
                        let next_key_event = key_event_channel.receive().await;
                        if !next_key_event.pressed {
                            self.unprocessed_events.push(next_key_event).ok();
                        } else {
                            break next_key_event;
                        }
                    }
                };
                let hold_timeout = embassy_time::Timer::after_millis(50);
                match select(hold_timeout, wait_release).await {
                    embassy_futures::select::Either::First(_) => {
                        // Timeout, add hold key
                        self.process_key_action_normal(hold_action, key_event).await;
                    }
                    embassy_futures::select::Either::Second(next_press) => {
                        // Next press event comes, add hold release to unprocessed list first, then add next press
                        self.unprocessed_events.push(key_event).ok();
                        self.unprocessed_events.push(next_press).ok();
                    }
                };
                self.timer[col][row] = None;
            } else {
                // The timer has been reset, fire hold release event
                debug!("HOLD releasing: {}, {}", hold_action, key_event.pressed);
                self.process_key_action_normal(hold_action, key_event).await;
            }
        }
    }

    /// Process one shot action.
    ///     
    /// TODO: make timeout customizable
    async fn process_key_action_oneshot(&mut self, oneshot_action: Action, key_event: KeyEvent) {
        match oneshot_action {
            Action::Modifier(m) => self.process_action_osm(m, key_event).await,
            Action::LayerOn(l) => self.process_action_osl(l, key_event).await,
            _ => {
                self.process_key_action_normal(oneshot_action, key_event)
                    .await
            }
        }
    }

    async fn process_action_osm(&mut self, modifier: ModifierCombination, key_event: KeyEvent) {
        // Update one shot state
        if key_event.pressed {
            // Add new modifier combination to existing one shot or init if none
            self.osm_state = match self.osm_state {
                OneShotState::None => OneShotState::Initial(modifier),
                OneShotState::Initial(m) => OneShotState::Initial(m | modifier),
                OneShotState::Single(m) => OneShotState::Single(m | modifier),
                OneShotState::Held(m) => OneShotState::Held(m | modifier),
            };

            // Press modifier
            self.process_key_action_normal(Action::Modifier(modifier), key_event)
                .await;
        } else {
            match self.osm_state {
                OneShotState::Initial(m) | OneShotState::Single(m) => {
                    self.osm_state = OneShotState::Single(m);

                    let timeout = embassy_time::Timer::after_secs(1);
                    match select(timeout, key_event_channel.receive()).await {
                        embassy_futures::select::Either::First(_) => {
                            // Timeout, release modifier
                            self.process_key_action_normal(Action::Modifier(modifier), key_event)
                                .await;
                            self.osm_state = OneShotState::None;
                        }
                        embassy_futures::select::Either::Second(e) => {
                            // New event, send it to queue
                            if self.unprocessed_events.push(e).is_err() {
                                warn!("unprocessed event queue is full, dropping event");
                            }
                        }
                    }
                }
                OneShotState::Held(modifier) => {
                    self.osm_state = OneShotState::None;

                    // Release modifier
                    self.process_key_action_normal(Action::Modifier(modifier), key_event)
                        .await;
                }
                _ => (),
            };
        }
    }

    async fn process_action_osl(&mut self, layer_num: u8, key_event: KeyEvent) {
        // Update one shot state
        if key_event.pressed {
            // Deactivate old layer if any
            if let Some(&l) = self.osl_state.value() {
                self.keymap.borrow_mut().deactivate_layer(l);
            }

            // Update layer of one shot
            self.osl_state = match self.osl_state {
                OneShotState::None => OneShotState::Initial(layer_num),
                OneShotState::Initial(_) => OneShotState::Initial(layer_num),
                OneShotState::Single(_) => OneShotState::Single(layer_num),
                OneShotState::Held(_) => OneShotState::Held(layer_num),
            };

            // Activate new layer
            self.keymap.borrow_mut().activate_layer(layer_num);
        } else {
            match self.osl_state {
                OneShotState::Initial(l) | OneShotState::Single(l) => {
                    self.osl_state = OneShotState::Single(l);

                    let timeout = embassy_time::Timer::after_secs(1);
                    match select(timeout, key_event_channel.receive()).await {
                        embassy_futures::select::Either::First(_) => {
                            // Timeout, deactivate layer
                            self.keymap.borrow_mut().deactivate_layer(layer_num);
                            self.osl_state = OneShotState::None;
                        }
                        embassy_futures::select::Either::Second(e) => {
                            // New event, send it to queue
                            if self.unprocessed_events.push(e).is_err() {
                                warn!("unprocessed event queue is full, dropping event");
                            }
                        }
                    }
                }
                OneShotState::Held(layer_num) => {
                    self.osl_state = OneShotState::None;
                    self.keymap.borrow_mut().deactivate_layer(layer_num);
                }
                _ => (),
            };
        }
    }

    // Process a single keycode, typically a basic key or a modifier key.
    async fn process_action_keycode(&mut self, key: KeyCode, key_event: KeyEvent) {
        if key.is_consumer() {
            self.process_action_consumer_control(key, key_event).await;
        } else if key.is_system() {
            self.process_action_system_control(key, key_event).await;
        } else if key.is_mouse_key() {
            self.process_action_mouse(key, key_event).await;
        } else if key.is_user() {
            #[cfg(feature = "_nrf_ble")]
            use crate::ble::nrf::profile::{BleProfileAction, BLE_PROFILE_CHANNEL};
            #[cfg(feature = "_nrf_ble")]
            if !key_event.pressed {
                // Get user key id
                let id = key as u8 - KeyCode::User0 as u8;
                if id < 8 {
                    // User0~7: Swtich to the specific profile
                    BLE_PROFILE_CHANNEL
                        .send(BleProfileAction::SwitchProfile(id))
                        .await;
                } else if id == 8 {
                    // User8: Next profile
                    BLE_PROFILE_CHANNEL
                        .send(BleProfileAction::NextProfile)
                        .await;
                } else if id == 9 {
                    // User9: Previous profile
                    BLE_PROFILE_CHANNEL
                        .send(BleProfileAction::PreviousProfile)
                        .await;
                } else if id == 10 {
                    // User10: Clear profile
                    BLE_PROFILE_CHANNEL
                        .send(BleProfileAction::ClearProfile)
                        .await;
                } else if id == 11 {
                    // User11:
                    BLE_PROFILE_CHANNEL
                        .send(BleProfileAction::ToggleConnection)
                        .await;
                }
            }
        } else if key.is_basic() {
            if key_event.pressed {
                self.register_key(key);
            } else {
                self.unregister_key(key);
            }
            self.send_keyboard_report().await;
        } else if key.is_macro() {
            // Process macro
            self.process_action_macro(key, key_event).await;
        } else {
            warn!("Unsupported key: {:?}", key);
        }
    }

    /// Process layer switch action.
    fn process_action_layer_switch(&mut self, layer_num: u8, key_event: KeyEvent) {
        // Change layer state only when the key's state is changed
        if key_event.pressed {
            self.keymap.borrow_mut().activate_layer(layer_num);
        } else {
            self.keymap.borrow_mut().deactivate_layer(layer_num);
        }
    }

    /// Process consumer control action. Consumer control keys are keys in hid consumer page, such as media keys.
    async fn process_action_consumer_control(&mut self, key: KeyCode, key_event: KeyEvent) {
        if key.is_consumer() {
            self.other_report.media_usage_id = if key_event.pressed {
                key.as_consumer_control_usage_id() as u16
            } else {
                0
            };

            self.send_media_report().await;
        }
    }

    /// Process system control action. System control keys are keys in system page, such as power key.
    async fn process_action_system_control(&mut self, key: KeyCode, key_event: KeyEvent) {
        if key.is_system() {
            if key_event.pressed {
                if let Some(system_key) = key.as_system_control_usage_id() {
                    self.other_report.system_usage_id = system_key as u8;
                    self.send_system_control_report().await;
                }
            } else {
                self.other_report.system_usage_id = 0;
                self.send_system_control_report().await;
            }
        }
    }

    /// Process mouse key action.
    async fn process_action_mouse(&mut self, key: KeyCode, key_event: KeyEvent) {
        if key.is_mouse_key() {
            // Check whether the key is held, or it's released within the time interval
            if let Some((pressed, last_tick)) = self.last_mouse_tick.get(&key) {
                if !pressed && last_tick.elapsed().as_millis() <= 30 {
                    // The key is just released, ignore the key event, ues a slightly longer time interval
                    self.last_mouse_tick.remove(&key);
                    return;
                }
            }
            // Reference(qmk): https://github.com/qmk/qmk_firmware/blob/382c3bd0bd49fc0d53358f45477c48f5ae47f2ff/quantum/mousekey.c#L410
            // https://github.com/qmk/qmk_firmware/blob/fb598e7e617692be0bf562afaf3c852c8db1c349/quantum/action.c#L332
            if key_event.pressed {
                match key {
                    // TODO: Add accerated mode when pressing the mouse key
                    // https://github.com/qmk/qmk_firmware/blob/master/docs/feature_mouse_keys.md#accelerated-mode
                    KeyCode::MouseUp => {
                        self.other_report.y = -self.mouse_key_move_delta;
                    }
                    KeyCode::MouseDown => {
                        self.other_report.y = self.mouse_key_move_delta;
                    }
                    KeyCode::MouseLeft => {
                        self.other_report.x = -self.mouse_key_move_delta;
                    }
                    KeyCode::MouseRight => {
                        self.other_report.x = self.mouse_key_move_delta;
                    }
                    KeyCode::MouseWheelUp => {
                        self.other_report.wheel = self.mouse_wheel_move_delta;
                    }
                    KeyCode::MouseWheelDown => {
                        self.other_report.wheel = -self.mouse_wheel_move_delta;
                    }
                    KeyCode::MouseBtn1 => self.other_report.buttons |= 0b1,
                    KeyCode::MouseBtn2 => self.other_report.buttons |= 0b10,
                    KeyCode::MouseBtn3 => self.other_report.buttons |= 0b100,
                    KeyCode::MouseBtn4 => self.other_report.buttons |= 0b1000,
                    KeyCode::MouseBtn5 => self.other_report.buttons |= 0b10000,
                    KeyCode::MouseBtn6 => self.other_report.buttons |= 0b100000,
                    KeyCode::MouseBtn7 => self.other_report.buttons |= 0b1000000,
                    KeyCode::MouseBtn8 => self.other_report.buttons |= 0b10000000,
                    KeyCode::MouseWheelLeft => {
                        self.other_report.pan = -self.mouse_wheel_move_delta;
                    }
                    KeyCode::MouseWheelRight => {
                        self.other_report.pan = self.mouse_wheel_move_delta;
                    }
                    KeyCode::MouseAccel0 => {}
                    KeyCode::MouseAccel1 => {}
                    KeyCode::MouseAccel2 => {}
                    _ => {}
                }
            } else {
                match key {
                    KeyCode::MouseUp | KeyCode::MouseDown => {
                        self.other_report.y = 0;
                    }
                    KeyCode::MouseLeft | KeyCode::MouseRight => {
                        self.other_report.x = 0;
                    }
                    KeyCode::MouseWheelUp | KeyCode::MouseWheelDown => {
                        self.other_report.wheel = 0;
                    }
                    KeyCode::MouseWheelLeft | KeyCode::MouseWheelRight => {
                        self.other_report.pan = 0;
                    }
                    KeyCode::MouseBtn1 => self.other_report.buttons &= 0b0,
                    KeyCode::MouseBtn2 => self.other_report.buttons &= 0b01,
                    KeyCode::MouseBtn3 => self.other_report.buttons &= 0b011,
                    KeyCode::MouseBtn4 => self.other_report.buttons &= 0b0111,
                    KeyCode::MouseBtn5 => self.other_report.buttons &= 0b01111,
                    KeyCode::MouseBtn6 => self.other_report.buttons &= 0b011111,
                    KeyCode::MouseBtn7 => self.other_report.buttons &= 0b0111111,
                    KeyCode::MouseBtn8 => self.other_report.buttons &= 0b01111111,
                    _ => {}
                }
            }
            self.send_mouse_report().await;

            if let Err(_) = self
                .last_mouse_tick
                .insert(key, (key_event.pressed, Instant::now()))
            {
                error!("The buffer for last moust tick is full");
            }

            // Send the key event back to channel again, to keep processing the mouse key until release
            if key_event.pressed {
                // FIXME: The ideal approach is to spawn another task and send the event after 20ms.
                // But it requires embassy-executor, which is not available for esp-idf-svc.
                // So now we just block for 20ms for mouse keys.
                // In the future, we're going to use esp-hal once it have good support for BLE
                embassy_time::Timer::after_millis(20).await;
                key_event_channel.try_send(key_event).ok();
            }
        }
    }

    async fn process_action_macro(&mut self, key: KeyCode, key_event: KeyEvent) {
        // Execute the macro only when releasing the key
        if !!key_event.pressed {
            return;
        }

        // Get macro index
        if let Some(macro_idx) = key.as_macro_index() {
            if macro_idx as usize >= NUM_MACRO {
                error!("Macro idx invalid: {}", macro_idx);
                return;
            }
            // Read macro operations untill the end of the macro
            let macro_idx = self.keymap.borrow().get_macro_start(macro_idx);
            if let Some(macro_start_idx) = macro_idx {
                let mut offset = 0;
                loop {
                    // First, get the next macro operation
                    let (operation, new_offset) = self
                        .keymap
                        .borrow()
                        .get_next_macro_operation(macro_start_idx, offset);
                    // Execute the operation
                    match operation {
                        MacroOperation::Press(k) => {
                            self.register_key(k);
                        }
                        MacroOperation::Release(k) => {
                            self.unregister_key(k);
                        }
                        MacroOperation::Tap(k) => {
                            self.register_key(k);
                            self.send_keyboard_report().await;
                            embassy_time::Timer::after_millis(2).await;
                            self.unregister_key(k);
                        }
                        MacroOperation::Text(k, is_cap) => {
                            if is_cap {
                                // If it's a capital letter, send shift first
                                self.register_modifier(KeyCode::LShift.as_modifier_bit());
                                self.send_keyboard_report().await;
                            }
                            self.register_keycode(k);
                            self.send_keyboard_report().await;

                            self.unregister_keycode(k);
                            if is_cap {
                                self.send_keyboard_report().await;
                                self.unregister_modifier(KeyCode::LShift.as_modifier_bit());
                            }
                        }
                        MacroOperation::Delay(t) => {
                            embassy_time::Timer::after_millis(t as u64).await;
                        }
                        MacroOperation::End => {
                            self.send_keyboard_report().await;
                            break;
                        }
                    };

                    // Send the item in the macro sequence
                    self.send_keyboard_report().await;

                    offset = new_offset;
                    if offset > self.keymap.borrow().macro_cache.len() {
                        break;
                    }
                }
            } else {
                error!("Macro not found");
            }
        }
    }

    /// Register a key, the key can be a basic keycode or a modifier.
    fn register_key(&mut self, key: KeyCode) {
        if key.is_modifier() {
            self.register_modifier(key.as_modifier_bit());
        } else if key.is_basic() {
            self.register_keycode(key);
        }
    }

    /// Unregister a key, the key can be a basic keycode or a modifier.
    fn unregister_key(&mut self, key: KeyCode) {
        if key.is_modifier() {
            self.unregister_modifier(key.as_modifier_bit());
        } else if key.is_basic() {
            self.unregister_keycode(key);
        }
    }

    /// Register a key to be sent in hid report.
    fn register_keycode(&mut self, key: KeyCode) {
        if let Some(index) = self.report.keycodes.iter().position(|&k| k == 0) {
            self.report.keycodes[index] = key as u8;
        }
    }

    /// Unregister a key from hid report.
    fn unregister_keycode(&mut self, key: KeyCode) {
        if let Some(index) = self.report.keycodes.iter().position(|&k| k == key as u8) {
            self.report.keycodes[index] = 0;
        }
    }

    /// Register a modifier to be sent in hid report.
    fn register_modifier(&mut self, modifier_bit: u8) {
        self.report.modifier |= modifier_bit;
    }

    /// Unregister a modifier from hid report.
    fn unregister_modifier(&mut self, modifier_bit: u8) {
        self.report.modifier &= !modifier_bit;
    }
}<|MERGE_RESOLUTION|>--- conflicted
+++ resolved
@@ -129,16 +129,14 @@
     /// Timer which records the timestamp of key changes
     pub(crate) timer: [[Option<Instant>; ROW]; COL],
 
-<<<<<<< HEAD
     /// Record the timestamp of last release
     last_release: (KeyEvent, bool, Option<Instant>),
-=======
+
     /// One shot modifier state
     osm_state: OneShotState<ModifierCombination>,
 
     /// One shot layer state
     osl_state: OneShotState<u8>,
->>>>>>> 1483202a
 
     /// Keyboard internal hid report buf
     report: KeyboardReport,
@@ -171,7 +169,6 @@
             keymap,
             sender,
             timer: [[None; ROW]; COL],
-<<<<<<< HEAD
             last_release: (
                 KeyEvent {
                     row: 0,
@@ -181,10 +178,8 @@
                 false,
                 None,
             ),
-=======
             osm_state: OneShotState::default(),
             osl_state: OneShotState::default(),
->>>>>>> 1483202a
             unprocessed_events: Vec::new(),
             report: KeyboardReport {
                 modifier: 0,
