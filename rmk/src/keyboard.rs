use core::cell::RefCell;
use core::cmp::Ordering;
use core::fmt::Debug;

use embassy_futures::select::{select, Either};
use embassy_futures::yield_now;
use embassy_time::{Duration, Instant, Timer};
use heapless::{Deque, FnvIndexMap, Vec};
use usbd_hid::descriptor::{MediaKeyboardReport, MouseReport, SystemControlReport};
use TapHoldDecision::{Buffering, Ignore};
use TapHoldState::Initial;
#[cfg(feature = "controller")]
use {
    crate::channel::{send_controller_event, ControllerPub, CONTROLLER_CHANNEL},
    crate::event::ControllerEvent,
};
#[cfg(feature = "controller")]
use {
    crate::channel::{ControllerPub, CONTROLLER_CHANNEL},
    crate::event::ControllerEvent,
};

use crate::action::{Action, KeyAction};
use crate::channel::{KEYBOARD_REPORT_CHANNEL, KEY_EVENT_CHANNEL};
use crate::combo::Combo;
use crate::descriptor::{KeyboardReport, ViaReport};
use crate::event::KeyEvent;
use crate::fork::{ActiveFork, StateBits};
use crate::hid::Report;
use crate::hid_state::{HidModifiers, HidMouseButtons};
use crate::input_device::Runnable;
use crate::keyboard_macros::MacroOperation;
use crate::keycode::{KeyCode, ModifierCombination};
use crate::keymap::KeyMap;
use crate::light::LedIndicator;
<<<<<<< HEAD
#[cfg(all(feature = "split", feature = "_ble"))]
use crate::split::ble::central::update_activity_time;
=======
>>>>>>> 72ef6df8
use crate::tap_hold::TapHoldDecision::{ChordHold, CleanBuffer, Hold};
use crate::tap_hold::{ChordHoldState, HoldingKey, TapHoldDecision, TapHoldState};
use crate::{boot, COMBO_MAX_LENGTH, FORK_MAX_NUM};

const HOLD_BUFFER_SIZE: usize = 16;

/// Led states for the keyboard hid report (its value is received by by the light service in a hid report)
/// LedIndicator type would be nicer, but that does not have const expr constructor
pub(crate) static LOCK_LED_STATES: core::sync::atomic::AtomicU8 = core::sync::atomic::AtomicU8::new(0u8);

#[derive(Debug)]
enum LoopState {
    /// Default state, fire and forget current key event
    OK,
    /// Save current event into buffer
    Queue,
    /// Flush event buffer
    Flush,
    /// Stop keyboard running
    Stop,
}

/// State machine for one shot keys
#[derive(Default)]
enum OneShotState<T> {
    /// First one shot key press
    Initial(T),
    /// One shot key was released before any other key, normal one shot behavior
    Single(T),
    /// Another key was pressed before one shot key was released, treat as a normal modifier/layer
    Held(T),
    /// One shot inactive
    #[default]
    None,
}

impl<T> OneShotState<T> {
    /// Get the current one shot value if any
    pub fn value(&self) -> Option<&T> {
        match self {
            OneShotState::Initial(v) | OneShotState::Single(v) | OneShotState::Held(v) => Some(v),
            OneShotState::None => None,
        }
    }
}

impl<const ROW: usize, const COL: usize, const NUM_LAYER: usize, const NUM_ENCODER: usize> Runnable
    for Keyboard<'_, ROW, COL, NUM_LAYER, NUM_ENCODER>
{
    /// Main keyboard processing task, it receives input devices result, processes keys.
    /// The report is sent using `send_report`.
    async fn run(&mut self) {
        loop {
<<<<<<< HEAD
            let result: LoopState = match self.next_tap_hold_event() {
                Some(event) => self.process_buffered_tap_hold_event(event).await,
=======
            let result = match self.next_buffered_key() {
                Some(key) => self.process_buffered_key(key).await,
>>>>>>> 72ef6df8
                None => {
                    // No buffered tap-hold event, wait for new key
                    let key_event = KEY_EVENT_CHANNEL.receive().await;
                    // Process the key event
                    self.process_inner(key_event).await
                }
            };

            match result {
                LoopState::Queue => {
                    // keep unprocessed key events
                    // every key should be buffered into event list, check in every turn in future
                    continue;
                }
                LoopState::Stop => {
                    return;
                }
                _ => {
                    // Stop buffering, clean all buffered events
                    self.clean_buffered_tap_keys();

                    // After processing the key event, check if there are unprocessed events
                    // This will happen if there's recursion in key processing
                    if self.holding_buffer.is_empty() && !self.unprocessed_events.is_empty() {
                        while !self.unprocessed_events.is_empty() {
                            // Process unprocessed events
                            let e = self.unprocessed_events.remove(0);
                            debug!("Unprocessed event: {:?}", e);
                            self.process_inner(e).await;
                        }
                    }
                }
            }

            embassy_time::Timer::after_micros(500).await;
        }
    }
}

pub struct Keyboard<'a, const ROW: usize, const COL: usize, const NUM_LAYER: usize, const NUM_ENCODER: usize = 0> {
    /// Keymap
    pub(crate) keymap: &'a RefCell<KeyMap<'a, ROW, COL, NUM_LAYER, NUM_ENCODER>>,

    /// Unprocessed events
    unprocessed_events: Vec<KeyEvent, 16>,

    /// Buffered holding keys
    pub holding_buffer: Vec<HoldingKey, HOLD_BUFFER_SIZE>,

    chord_state: Option<ChordHoldState<COL>>,

    /// Timer which records the timestamp of key changes
    pub(crate) timer: [[Option<Instant>; ROW]; COL],

    /// Record the timestamp of last release, (event, is_modifier, timestamp)
    last_release: (KeyEvent, bool, Option<Instant>),

    /// Record whether the keyboard is in hold-after-tap state
    hold_after_tap: [Option<KeyEvent>; 6],

    /// One shot layer state
    osl_state: OneShotState<u8>,

    /// One shot modifier state
    osm_state: OneShotState<HidModifiers>,

    /// The modifiers coming from (last) KeyAction::WithModifier
    with_modifiers: HidModifiers,

    /// Macro text typing state (affects the effective modifiers)
    macro_texting: bool,
    macro_caps: bool,

    /// The real state before fork activations is stored here
    fork_states: [Option<ActiveFork>; FORK_MAX_NUM], // chosen replacement key of the currently triggered forks and the related modifier suppression
    fork_keep_mask: HidModifiers, // aggregate here the explicit modifiers pressed since the last fork activations

    /// The held modifiers for the keyboard hid report
    held_modifiers: HidModifiers,

    /// The held keys for the keyboard hid report, except the modifiers
    held_keycodes: [KeyCode; 6],

    /// Registered key position
    registered_keys: [Option<(u8, u8)>; 6],

    /// Internal mouse report buf
    mouse_report: MouseReport,

    /// Internal media report buf
    media_report: MediaKeyboardReport,

    /// Internal system control report buf
    system_control_report: SystemControlReport,

    /// Via report
    via_report: ViaReport,

    /// stores the last KeyCode executed, to be repeated if the repeat key os pressed
    last_key_code: KeyCode,

    /// Mouse key is different from other keyboard keys, it should be sent continuously while the key is pressed.
    /// `last_mouse_tick` tracks at most 8 mouse keys, with its recent state.
    /// It can be used to control the mouse report rate and release mouse key properly.
    /// The key is mouse keycode, the value is the last action and its timestamp.
    last_mouse_tick: FnvIndexMap<KeyCode, (bool, Instant), 4>,

    /// The current distance of mouse key moving
    mouse_key_move_delta: i8,
    mouse_wheel_move_delta: i8,

    /// Buffer for pressed `KeyAction` and `KeyEvents` in combos
    combo_actions_buffer: Deque<(KeyAction, KeyEvent), COMBO_MAX_LENGTH>,

    /// Used for temporarily disabling combos
    combo_on: bool,

    /// Publisher for controller channel
    #[cfg(feature = "controller")]
    controller_pub: ControllerPub,
}

impl<'a, const ROW: usize, const COL: usize, const NUM_LAYER: usize, const NUM_ENCODER: usize>
    Keyboard<'a, ROW, COL, NUM_LAYER, NUM_ENCODER>
{
    pub fn new(keymap: &'a RefCell<KeyMap<'a, ROW, COL, NUM_LAYER, NUM_ENCODER>>) -> Self {
        Keyboard {
            keymap,
            timer: [[None; ROW]; COL],
            last_release: (
                KeyEvent {
                    row: 0,
                    col: 0,
                    pressed: false,
                },
                false,
                None,
            ),
            hold_after_tap: Default::default(),
            osl_state: OneShotState::default(),
            osm_state: OneShotState::default(),
            with_modifiers: HidModifiers::default(),
            macro_texting: false,
            macro_caps: false,
            fork_states: [None; FORK_MAX_NUM],
            fork_keep_mask: HidModifiers::default(),
            unprocessed_events: Vec::new(),
            holding_buffer: Vec::new(),
            registered_keys: [None; 6],
            held_modifiers: HidModifiers::default(),
            held_keycodes: [KeyCode::No; 6],
            mouse_report: MouseReport {
                buttons: 0,
                x: 0,
                y: 0,
                wheel: 0,
                pan: 0,
            },
            media_report: MediaKeyboardReport { usage_id: 0 },
            system_control_report: SystemControlReport { usage_id: 0 },
            via_report: ViaReport {
                input_data: [0; 32],
                output_data: [0; 32],
            },
            last_key_code: KeyCode::No,
            last_mouse_tick: FnvIndexMap::new(),
            mouse_key_move_delta: 8,
            mouse_wheel_move_delta: 1,
            combo_actions_buffer: Deque::new(),
            combo_on: true,
            #[cfg(feature = "controller")]
            controller_pub: unwrap!(CONTROLLER_CHANNEL.publisher()),
            chord_state: None,
        }
    }

    async fn send_report(&self, report: Report) {
        KEYBOARD_REPORT_CHANNEL.sender().send(report).await
    }

    // A tap hold key reaches timeout, turning into hold press event
<<<<<<< HEAD
    async fn process_tap_hold_timeout(&mut self, tap_hold: HoldingKey) -> LoopState {
        if let Some(mut hold_key) = self.get_holding_key_from_buffer(tap_hold.key_event) {
=======
    async fn process_tap_hold_timeout(&mut self, key: HoldingKey) -> LoopState {
        if let Some(mut hold_key) = self.get_holding_key_from_buffer(key.key_event) {
>>>>>>> 72ef6df8
            match hold_key.action {
                KeyAction::TapHold(_, hold_action) => {
                    match hold_key.state {
                        Initial => {
                            hold_key.update_state(TapHoldState::BeforeHold);
                            self.process_key_action_normal(hold_action, hold_key.key_event).await;
<<<<<<< HEAD
                            debug!("{:?} timeout and send HOLD action", tap_hold.key_event);
=======
                            debug!("{:?} timeout and send HOLD action", key.key_event);
>>>>>>> 72ef6df8
                            hold_key.update_state(TapHoldState::PostHold);

                            self.push_and_sort_buffers(hold_key);
                        }
                        _ => {
<<<<<<< HEAD
                            // Marked as post hold
                            warn!(
                                "!fallback: {:?} key in post state {:?}",
                                tap_hold.key_event, hold_key.state
                            );
                            // post release maybe, there should not be other state right now
                            //release
                            self.process_key_action_normal(hold_action, tap_hold.key_event).await;
=======
                            // Should not happen
                            warn!("!fallback: {:?} key in post state {:?}", key.key_event, hold_key.state);
                            // Post release maybe, there should not be other state right now
                            // Release
                            self.process_key_action_normal(hold_action, key.key_event).await;
>>>>>>> 72ef6df8
                        }
                    }
                }
                _ => {
                    // Never happen
                }
            }
        } else {
<<<<<<< HEAD
            error!("Hold event not exists: {:?}", tap_hold);
=======
            error!("Hold event not exists: {:?}", key);
>>>>>>> 72ef6df8
        }
        LoopState::OK
    }

    // Clean up for leak keys, remove non-tap-hold keys in PostTap state from the buffer
    pub(crate) fn clean_buffered_tap_keys(&mut self) {
        self.holding_buffer.retain(|e| match e.action {
            KeyAction::TapHold(_, _) => true,
            _ => match e.state {
                TapHoldState::PostTap => {
                    debug!("Processing buffering TAP keys with post tap: {:?}", e.key_event);
                    false
                }
                _ => true,
            },
        });
    }

<<<<<<< HEAD
    async fn process_buffered_tap_hold_event(&mut self, tap_hold: HoldingKey) -> LoopState {
        let time_left = if self.keymap.borrow().behavior.tap_hold.hold_timeout > tap_hold.pressed_time.elapsed() {
            self.keymap.borrow().behavior.tap_hold.hold_timeout - tap_hold.pressed_time.elapsed()
=======
    /// Process the latest buffered key.
    ///
    /// The given holding key is a copy of the buffered key. Only tap-hold keys are considered now.
    /// TODO: process other type of buffered holding keys
    async fn process_buffered_key(&mut self, key: HoldingKey) -> LoopState {
        let time_left = if self.keymap.borrow().behavior.tap_hold.hold_timeout > key.pressed_time.elapsed() {
            self.keymap.borrow().behavior.tap_hold.hold_timeout - key.pressed_time.elapsed()
>>>>>>> 72ef6df8
        } else {
            Duration::from_ticks(0)
        };

        debug!(
<<<<<<< HEAD
            "[TAP-HOLD] Processing with TAP hold events: {:?}, timeout in {} ms",
            tap_hold.key_event,
=======
            "[TAP-HOLD] Processing buffered tap-hold key: {:?}, timeout in {} ms",
            key.key_event,
>>>>>>> 72ef6df8
            time_left.as_millis()
        );

        // Wait for hold timeout or new key event
        match select(Timer::after(time_left), KEY_EVENT_CHANNEL.receive()).await {
<<<<<<< HEAD
            Either::First(_) => self.process_tap_hold_timeout(tap_hold).await,
=======
            Either::First(_) => self.process_tap_hold_timeout(key).await,
>>>>>>> 72ef6df8
            Either::Second(key_event) => {
                // Process new key event
                debug!("[TAP-HOLD] Interrupted into new key event: {:?}", key_event);
                self.process_inner(key_event).await;
                LoopState::OK
            }
        }
    }

    /// Process key changes at (row, col)
    async fn process_inner(&mut self, key_event: KeyEvent) -> LoopState {
        // Matrix should process key pressed event first, record the timestamp of key changes
        if key_event.pressed {
            self.timer[key_event.col as usize][key_event.row as usize] = Some(Instant::now());
        }

        // Update activity time for BLE split central sleep management
        #[cfg(all(feature = "split", feature = "_ble"))]
        update_activity_time();

        // Process key
        let key_action = self.keymap.borrow_mut().get_action_with_layer_cache(key_event);

        if self.combo_on {
            if let Some(key_action) = self.process_combo(key_action, key_event).await {
                debug!(
                    "Process key action after combo processing: {:?}, {:?}",
                    key_action, key_event
                );
                self.process_key_action(key_action, key_event).await
            } else {
                LoopState::OK
            }
        } else {
            self.process_key_action(key_action, key_event).await
        }
    }

    pub(crate) async fn send_keyboard_report_with_resolved_modifiers(&mut self, pressed: bool) {
        // all modifier related effects are combined here to be sent with the hid report:
        let modifiers = self.resolve_modifiers(pressed);

        self.send_report(Report::KeyboardReport(KeyboardReport {
            modifier: modifiers.into_bits(),
            reserved: 0,
            leds: LOCK_LED_STATES.load(core::sync::atomic::Ordering::Relaxed),
            keycodes: self.held_keycodes.map(|k| k as u8),
        }))
        .await;

        // Yield once after sending the report to channel
        yield_now().await;
    }

    /// Send system control report if needed
    pub(crate) async fn send_system_control_report(&mut self) {
        self.send_report(Report::SystemControlReport(self.system_control_report))
            .await;
        self.system_control_report.usage_id = 0;
        yield_now().await;
    }

    /// Send media report if needed
    pub(crate) async fn send_media_report(&mut self) {
        self.send_report(Report::MediaKeyboardReport(self.media_report)).await;
        self.media_report.usage_id = 0;
        yield_now().await;
    }

    /// Send mouse report if needed
    pub(crate) async fn send_mouse_report(&mut self) {
        // Prevent mouse report flooding, set maximum mouse report rate to 50 HZ
        self.send_report(Report::MouseReport(self.mouse_report)).await;
        yield_now().await;
    }

    fn update_osm(&mut self, key_event: KeyEvent) {
        match self.osm_state {
            OneShotState::Initial(m) => self.osm_state = OneShotState::Held(m),
            OneShotState::Single(_) => {
                if !key_event.pressed {
                    self.osm_state = OneShotState::None;
                }
            }
            _ => (),
        }
    }

    fn update_osl(&mut self, key_event: KeyEvent) {
        match self.osl_state {
            OneShotState::Initial(l) => self.osl_state = OneShotState::Held(l),
            OneShotState::Single(layer_num) => {
                if !key_event.pressed {
                    self.keymap.borrow_mut().deactivate_layer(layer_num);
                    self.osl_state = OneShotState::None;
                }
            }
            _ => (),
        }
    }

    // Calculate next state of tap hold
    // 1. turn into buffering state
    // 2. clean buffer
    // 3. ignore
    fn make_tap_hold_decision(&mut self, key_action: KeyAction, key_event: KeyEvent) -> TapHoldDecision {
        let permissive = self.keymap.borrow().behavior.tap_hold.permissive_hold;

        // Check if there's buffered tap-hold key
        let is_buffered = self
            .holding_buffer
            .iter()
            .find(|i| match i.action {
                KeyAction::TapHold(_, _) => i.state == TapHoldState::Initial,
                _ => false,
            })
            .is_some();

        debug!(
            "\x1b[34m[TAP-HOLD] tap_hold_decision\x1b[0m: permissive={}, is_tap_hold_buffered={}, is_pressed={}, action={:?}",
            permissive, is_buffered, key_event.pressed, key_action
        );

        if is_buffered {
            if key_event.pressed {
                // New key pressed after a tap-hold key.

                // 1. Check chordal hold
                if let Some(hand) = &self.chord_state {
                    // TODO: add more chordal configuration and behaviors here
                    if !hand.is_same(key_event) {
                        debug!("Is chordal hold hand: {:?}, raise", hand);
                        return ChordHold;
                    }
                }

                // 2. Permissive hold
                //
                // Permissive hold checks the key release, so the pressed key should be buffered when pressed.
                if permissive {
                    // Buffer pressed keys if permissive hold is enabled.
                    return match key_action {
                        KeyAction::TapHold(_, _) | KeyAction::LayerTapHold(_, _) | KeyAction::ModifierTapHold(_, _) => {
                            // Ignore following tap-hold keys, they will be always checked
                            Ignore
                        }
                        _ => {
                            // Buffer keys and wait for key release
                            debug!("key {:?} press down while BUFFERING, save it into buffer", key_action);
                            Buffering
                        }
                    };
                }
            } else {
                // Key releasing while tap-holding
                if permissive {
                    // PERMISSIVE HOLDING, which means any key press-and-release after a tap-hold key will raise hold decision
                    // Key release while permissive hold is enabled, hold will be triggered
                    return CleanBuffer;
                };
            }
        }

        // Default decision
        Ignore
    }

    async fn process_key_action(&mut self, original_key_action: KeyAction, key_event: KeyEvent) -> LoopState {
        let decision = self.make_tap_hold_decision(original_key_action, key_event);

        debug!("\x1b[34m[TAP-HOLD] --> decision is \x1b[0m: {:?}", decision);
        match decision {
            Ignore => {}
            Buffering => {
                // Save into buffer, will be process in the future
                self.add_holding_key_to_buffer(key_event, original_key_action, Initial);
                return LoopState::Queue;
            }
            CleanBuffer | Hold | ChordHold => {
                // CleanBuffer: permissive hold is triggered by a key release
                // ChordHold: chordal hold is triggered by a key press
                // Hold: impossible for now
                self.fire_all_holding_keys(decision, key_event).await;
            }
            _ => {
                error!("Unexpected tap hold decision {:?}", decision);
                return LoopState::OK;
            }
        }

        // Process current key action after tap-hold decision and (optional) all holding keys are resolved
        self.process_key_action_inner(original_key_action, key_event).await
    }

    async fn process_key_action_inner(&mut self, original_key_action: KeyAction, key_event: KeyEvent) -> LoopState {
        // Start forks
        let key_action = self.try_start_forks(original_key_action, key_event);

        #[cfg(feature = "controller")]
        send_controller_event(&mut self.controller_pub, ControllerEvent::Key(key_event, key_action));

        match key_action {
            KeyAction::No | KeyAction::Transparent => (),
            KeyAction::Single(a) => {
                debug!("Process Single key action: {:?}, {:?}", a, key_event);
                self.process_key_action_normal(a, key_event).await;
            }
            KeyAction::WithModifier(a, m) => self.process_key_action_with_modifier(a, m, key_event).await,
            KeyAction::Tap(a) => self.process_key_action_tap(a, key_event).await,
            KeyAction::TapHold(tap_action, hold_action) => {
                self.process_key_action_tap_hold(tap_action, hold_action, key_event)
                    .await;
            }
            KeyAction::OneShot(oneshot_action) => self.process_key_action_oneshot(oneshot_action, key_event).await,
            KeyAction::LayerTapHold(tap_action, layer_num) => {
                let layer_action = Action::LayerOn(layer_num);
                self.process_key_action_tap_hold(tap_action, layer_action, key_event)
                    .await;
            }
            KeyAction::ModifierTapHold(tap_action, modifier) => {
                let modifier_action = Action::Modifier(modifier);
                self.process_key_action_tap_hold(tap_action, modifier_action, key_event)
                    .await;
            }
        }

        // Release to early
        if !key_event.pressed {
            // Record release of current key, which will be used in tap/hold processing
            debug!("Record released key event: {:?}", key_event);
            let mut is_mod = false;
            if let KeyAction::Single(Action::Key(k)) = key_action {
                // TODO: Use if-let chain
                if k.is_modifier() {
                    is_mod = true;
                }
            }
            // Record the last release event
            // TODO: check key action, should be a-z/space/enter
            self.last_release = (key_event, is_mod, Some(Instant::now()));
        }

        self.try_finish_forks(original_key_action, key_event);

        LoopState::OK
    }

    /// Replaces the incoming key_action if a fork is configured for that key.
    /// The replacement decision is made at key_press time, and the decision
    /// is kept until the key is released.
    fn try_start_forks(&mut self, key_action: KeyAction, key_event: KeyEvent) -> KeyAction {
        if self.keymap.borrow().behavior.fork.forks.is_empty() {
            return key_action;
        }

        if !key_event.pressed {
            for (i, fork) in (&self.keymap.borrow().behavior.fork.forks).into_iter().enumerate() {
                if fork.trigger == key_action {
                    if let Some(active) = self.fork_states[i] {
                        // If the originating key of a fork is released, simply release the replacement key
                        // (The fork deactivation is delayed, will happen after the release hid report is sent)
                        debug!("replace input with fork action {:?}", active);
                        return active.replacement;
                    }
                }
            }
            return key_action;
        }

        let mut decision_state = StateBits {
            // "explicit modifiers" includes the effect of one-shot modifiers, held modifiers keys only
            modifiers: self.resolve_explicit_modifiers(key_event.pressed),
            leds: LedIndicator::from_bits(LOCK_LED_STATES.load(core::sync::atomic::Ordering::Relaxed)),
            mouse: HidMouseButtons::from_bits(self.mouse_report.buttons),
        };

        let mut triggered_forks = [false; FORK_MAX_NUM]; // used to avoid loops
        let mut chain_starter: Option<usize> = None;
        let mut combined_suppress = HidModifiers::default();
        let mut replacement = key_action;

        'bind: loop {
            for (i, fork) in (&self.keymap.borrow().behavior.fork.forks).into_iter().enumerate() {
                if !triggered_forks[i] && self.fork_states[i].is_none() && fork.trigger == replacement {
                    let decision = (fork.match_any & decision_state) != StateBits::default()
                        && (fork.match_none & decision_state) == StateBits::default();

                    replacement = if decision {
                        fork.positive_output
                    } else {
                        fork.negative_output
                    };

                    let suppress = fork.match_any.modifiers & !fork.kept_modifiers;

                    combined_suppress |= suppress;

                    // Suppress the previously activated KeyAction::WithModifiers
                    // (even if they held for a long time, a new keypress arrived
                    // since then, which breaks the key repeat, so losing their
                    // effect likely will not cause problem...)
                    self.with_modifiers &= !suppress;

                    // Reduce the previously aggregated keeps with the match_any mask
                    // (since this is the expected behavior in most cases)
                    self.fork_keep_mask &= !fork.match_any.modifiers;

                    // Then add the user defined keeps (if any)
                    self.fork_keep_mask |= fork.kept_modifiers;

                    if chain_starter.is_none() {
                        chain_starter = Some(i);
                    }

                    if fork.bindable {
                        // If this fork is bindable look for other not yet activated forks,
                        // which can be triggered by that the current replacement key
                        triggered_forks[i] = true; // Avoid triggering the same fork again -> no infinite loops either

                        // For the next fork evaluations, update the decision state
                        // with the suppressed modifiers
                        decision_state.modifiers &= !suppress;
                        continue 'bind;
                    }

                    //return final decision is ready
                    break 'bind;
                }
            }

            // No (more) forks were triggered, so we are done
            break 'bind;
        }

        if let Some(initial) = chain_starter {
            // After the initial fork triggered, we have switched to "bind mode".
            // The later triggered forks will not really activate, only update
            // the replacement decision and modifier suppressions of the initially
            // triggered fork, which is here marked as active:
            self.fork_states[initial] = Some(ActiveFork {
                replacement,
                suppress: combined_suppress,
            });
        }

        // No (or no more) forks were triggered, so we are done
        replacement
    }

    // Release of forked key must deactivate the fork
    // (explicit modifier suppressing effect will be stopped only AFTER the release hid report is sent)
    fn try_finish_forks(&mut self, original_key_action: KeyAction, key_event: KeyEvent) {
        if !key_event.pressed {
            for (i, fork) in (&self.keymap.borrow().behavior.fork.forks).into_iter().enumerate() {
                if self.fork_states[i].is_some() && fork.trigger == original_key_action {
                    // if the originating key of a fork is released the replacement decision is not valid anymore
                    self.fork_states[i] = None;
                }
            }
        }
    }

    async fn process_combo(&mut self, key_action: KeyAction, key_event: KeyEvent) -> Option<KeyAction> {
        let mut is_combo_action = false;
        let current_layer = self.keymap.borrow().get_activated_layer();
        for combo in self.keymap.borrow_mut().behavior.combo.combos.iter_mut() {
            is_combo_action |= combo.update(key_action, key_event, current_layer);
        }

        if key_event.pressed && is_combo_action {
            if self.combo_actions_buffer.push_back((key_action, key_event)).is_err() {
                error!("Combo actions buffer overflowed! This is a bug and should not happen!");
            }

            // FIXME: last combo is not checked
            let next_action = self
                .keymap
                .borrow_mut()
                .behavior
                .combo
                .combos
                .iter_mut()
                .find_map(|combo| (combo.is_all_pressed() && !combo.is_triggered()).then_some(combo.trigger()));

            if next_action.is_some() {
                self.combo_actions_buffer.clear();
                debug!("Combo action {:?} matched:: clearing combo buffer", next_action);
            } else {
                let timeout = embassy_time::Timer::after(self.keymap.borrow().behavior.combo.timeout);
                match select(timeout, KEY_EVENT_CHANNEL.receive()).await {
                    Either::First(_) => self.dispatch_combos().await,
                    Either::Second(event) => self.unprocessed_events.push(event).unwrap(),
                }
            }
            next_action
        } else {
            if !key_event.pressed {
                for combo in self.keymap.borrow_mut().behavior.combo.combos.iter_mut() {
                    if combo.is_triggered() && combo.actions.contains(&key_action) {
                        combo.reset();
                        return Some(combo.output);
                    }
                }
            }

            self.dispatch_combos().await;
            Some(key_action)
        }
    }

    // Dispatch combo into key action
    async fn dispatch_combos(&mut self) {
        while let Some((action, event)) = self.combo_actions_buffer.pop_front() {
            debug!("Dispatching combo action: {:?}", action);
            self.process_key_action_inner(action, event).await;
        }

        self.keymap
            .borrow_mut()
            .behavior
            .combo
            .combos
            .iter_mut()
            .filter(|combo| !combo.is_triggered())
            .for_each(Combo::reset);
    }

    // sort buffer order by start_time ASC
    fn push_and_sort_buffers(&mut self, item: HoldingKey) {
        if let Err(e) = self.holding_buffer.push(item) {
            error!("Holding buffer overflowed, cannot save: {:?}", e);
        }
        self.sort_buffers();
    }

    fn sort_buffers(&mut self) {
        self.holding_buffer.sort_unstable_by(|l, r| {
            if l.pressed_time.as_millis() >= r.pressed_time.as_millis() {
                Ordering::Greater
            } else {
                Ordering::Less
            }
        });
    }

    // Release hold key
    async fn release_tap_hold_key(&mut self, key_event: KeyEvent) {
        debug!("[TAP-HOLD] On Releasing: tap-hold key event {:?}", key_event);

        let col = key_event.col as usize;
        let row = key_event.row as usize;

        trace!("[TAP-HOLD] current buffer queue to process {:?}", self.holding_buffer);

        // While tap hold key is releasing, pressed key event should be updating into PostTap or PostHold state
        if let Some(hold_key) = self.get_holding_key_from_buffer(key_event) {
            match hold_key.action {
                KeyAction::TapHold(tap_action, hold_action) => {
                    match hold_key.state {
                        TapHoldState::BeforeHold | TapHoldState::PostHold => {
                            debug!(
                                "[TAP-HOLD] {:?} releasing with key event {:?}",
                                hold_key.state, key_event
                            );
                            self.process_key_action_normal(hold_action, key_event).await;
                        }
                        TapHoldState::PostTap => {
                            debug!(
                                "TapHold {:?}] post Tapping, releasing {:?}",
                                hold_key.key_event, tap_action
                            );
                            // The tap-hold key is already "pressed" as tap, release it here.
                            // This is a special case, because the "tap_action" isn't tapped, it's triggered by "pressing" the tap-action
                            self.process_key_action_normal(tap_action, key_event).await;
                        }
                        TapHoldState::Initial => {
                            // Release tap-hold key as tap action
                            debug!(
                                "[TAP-HOLD] quick release should be tapping, send tap action, {:?}",
                                tap_action
                            );
                            // Use hold_key.key_event(whose pressed value should be true) to process tap action
                            self.process_key_action_tap(tap_action, hold_key.key_event).await;
                        }
                        _ => {
                            error!(
                                "[TAP-HOLD] Unexpected TapHoldState {:?}, while releasing {:?}",
                                hold_key.state, hold_key.key_event
                            );
                        }
                    }
                }
                _ => {}
            }
        }

        // Clear timer
        self.timer[col][row] = None;
        debug!("[TAP-HOLD] tap-hold key event {:?}, cleanup done", key_event);
    }

    async fn process_key_action_normal(&mut self, action: Action, key_event: KeyEvent) {
        match action {
            Action::Key(key) => self.process_action_key(key, key_event).await,
            Action::LayerOn(layer_num) => self.process_action_layer_switch(layer_num, key_event),
            Action::LayerOff(layer_num) => {
                // Turn off a layer temporarily when the key is pressed
                // Reactivate the layer after the key is released
                if key_event.pressed {
                    self.keymap.borrow_mut().deactivate_layer(layer_num);
                }
            }
            Action::LayerToggle(layer_num) => {
                // Toggle a layer when the key is release
                if !key_event.pressed {
                    self.keymap.borrow_mut().toggle_layer(layer_num);
                }
            }
            Action::LayerToggleOnly(layer_num) => {
                // Activate a layer and deactivate all other layers(except default layer)
                if key_event.pressed {
                    // Disable all layers except the default layer
                    let default_layer = self.keymap.borrow().get_default_layer();
                    for i in 0..NUM_LAYER as u8 {
                        if i != default_layer {
                            self.keymap.borrow_mut().deactivate_layer(i);
                        }
                    }
                    // Activate the target layer
                    self.keymap.borrow_mut().activate_layer(layer_num);
                }
            }
            Action::DefaultLayer(layer_num) => {
                // Set the default layer
                self.keymap.borrow_mut().set_default_layer(layer_num);
            }
            Action::Modifier(modifiers) => {
                if key_event.pressed {
                    self.register_modifiers(modifiers);
                } else {
                    self.unregister_modifiers(modifiers);
                }
                //report the modifier press/release in its own hid report
                self.send_keyboard_report_with_resolved_modifiers(key_event.pressed)
                    .await;
                self.update_osl(key_event);
            }
            Action::TriggerMacro(macro_idx) => self.execute_macro(macro_idx, key_event).await,
        }
    }

    async fn process_key_action_with_modifier(
        &mut self,
        action: Action,
        modifiers: ModifierCombination,
        key_event: KeyEvent,
    ) {
        if key_event.pressed {
            // These modifiers will be combined into the hid report, so
            // they will be "pressed" the same time as the key (in same hid report)
            self.with_modifiers |= modifiers.to_hid_modifiers();
        } else {
            // The modifiers will not be part of the hid report, so
            // they will be "released" the same time as the key (in same hid report)
            self.with_modifiers &= !(modifiers.to_hid_modifiers());
        }
        self.process_key_action_normal(action, key_event).await;
    }

    /// Tap action, send a key when the key is pressed, then release the key.
    async fn process_key_action_tap(&mut self, action: Action, mut key_event: KeyEvent) {
        debug!("TAP action: {:?}, {:?}", action, key_event);

        if key_event.pressed {
            self.process_key_action_normal(action, key_event).await;

            // Wait 10ms, then send release
            Timer::after_millis(10).await;

            key_event.pressed = false;
            self.process_key_action_normal(action, key_event).await;

            // Record the release event
            let mut is_mod = false;
            if let Action::Key(k) = action {
                if k.is_modifier() {
                    is_mod = true;
                }
            }
            self.last_release = (key_event, is_mod, Some(Instant::now()));
        }
    }

    /// Process tap/hold action for home row mods(HRM)
    ///
    /// For HRMs, the "tap" action actually has higher priority, especially when typing fast.
    ///
    /// There are only several cases that we should trigger "hold":
    ///
    /// - When another key is pressed and released within the tapping-term, or released at approximately the same time with the tap/hold key
    /// - When the holding threshold is expired(a relatively longer holding threshold should be set)
    /// - When mouse keys are triggered
    ///
    /// Furthermore, the "tap" action can be resolved immediately in the following cases, to increase the speed:
    /// - the key is in the "key streak", similar with setting `require-prior-idle-ms` in zmk. The previous key should be non-modifier.
    /// - the next key is on the same side of the keyboard
    ///
    /// When do we make the decision of tap/hold?
    /// - When the key is pressed("key streak", or position based tap/hold)
    /// - When the next key is releasing
    /// - When current tap/hold key is releasing
    /// - When tap/hold key is expired
    async fn process_key_action_tap_hold(&mut self, tap_action: Action, hold_action: Action, key_event: KeyEvent) {
        if self.keymap.borrow().behavior.tap_hold.enable_hrm {
            // If HRM is enabled, check whether it's a different key is in key streak
            if let Some(last_release_time) = self.last_release.2 {
                // Ignore hold within pre idle time for quick typing
                if key_event.pressed {
                    if last_release_time.elapsed() < self.keymap.borrow().behavior.tap_hold.prior_idle_time
                        && !(key_event.row == self.last_release.0.row && key_event.col == self.last_release.0.col)
                    {
                        // The previous key is a different key and released within `prior_idle_time`, it's in key streak
                        debug!("Key streak detected, trigger tap action");
                        self.process_key_action_normal(tap_action, key_event).await;

                        // Push into buffer, process by order in loop
                        self.add_holding_key_to_buffer(
                            key_event,
                            KeyAction::TapHold(tap_action, hold_action),
                            TapHoldState::PostTap,
                        );
                        return;
                    } else if last_release_time.elapsed() < self.keymap.borrow().behavior.tap_hold.hold_timeout
                        && key_event.row == self.last_release.0.row
                        && key_event.col == self.last_release.0.col
                    {
                        // Quick tapping to repeat

                        // Pressed a same key after tapped it within `hold_timeout`
                        // Trigger the tap action just as it's pressed
                        self.process_key_action_normal(tap_action, key_event).await;
                        if let Some(index) = self.hold_after_tap.iter().position(|&k| k.is_none()) {
                            self.hold_after_tap[index] = Some(key_event);
                        }
                        return;
                    }
                }
            }
        }

        // New hold key pressed, should push into unreleased events
        if key_event.pressed {
            // Save unprocessed key
            self.add_holding_key_to_buffer(key_event, KeyAction::TapHold(tap_action, hold_action), Initial);
        } else {
            // Release a tap-hold key, should check timeout for tap

            // Find holding_after_tap key_event
            if let Some(index) = self.hold_after_tap.iter().position(|&k| {
                if let Some(ke) = k {
                    return ke.row == key_event.row && ke.col == key_event.col;
                }
                false
            }) {
                // Release the hold after tap key
                info!("Releasing hold after tap: {:?} {:?}", tap_action, key_event);
                self.process_key_action_normal(tap_action, key_event).await;
                self.hold_after_tap[index] = None;
            } else {
                // Check unreleased event and remove key with same rol and col
                self.release_tap_hold_key(key_event).await;
            }
        }
    }

    /// Process one shot action.
    async fn process_key_action_oneshot(&mut self, oneshot_action: Action, key_event: KeyEvent) {
        match oneshot_action {
            Action::Modifier(m) => self.process_action_osm(m.to_hid_modifiers(), key_event).await,
            Action::LayerOn(l) => self.process_action_osl(l, key_event).await,
            _ => self.process_key_action_normal(oneshot_action, key_event).await,
        }
    }

    async fn process_action_osm(&mut self, modifiers: HidModifiers, key_event: KeyEvent) {
        // Update one shot state
        if key_event.pressed {
            // Add new modifier combination to existing one shot or init if none
            self.osm_state = match self.osm_state {
                OneShotState::None => OneShotState::Initial(modifiers),
                OneShotState::Initial(m) => OneShotState::Initial(m | modifiers),
                OneShotState::Single(m) => OneShotState::Single(m | modifiers),
                OneShotState::Held(m) => OneShotState::Held(m | modifiers),
            };

            self.update_osl(key_event);
        } else {
            match self.osm_state {
                OneShotState::Initial(m) | OneShotState::Single(m) => {
                    self.osm_state = OneShotState::Single(m);

                    let timeout = Timer::after(self.keymap.borrow().behavior.one_shot.timeout);
                    match select(timeout, KEY_EVENT_CHANNEL.receive()).await {
                        Either::First(_) => {
                            // Timeout, release modifiers
                            self.update_osl(key_event);
                            self.osm_state = OneShotState::None;
                        }
                        Either::Second(e) => {
                            // New event, send it to queue
                            if self.unprocessed_events.push(e).is_err() {
                                warn!("unprocessed event queue is full, dropping event");
                            }
                        }
                    }
                }
                OneShotState::Held(_) => {
                    // Release modifier
                    self.update_osl(key_event);
                    self.osm_state = OneShotState::None;

                    // This sends a separate hid report with the
                    // currently registered modifiers except the
                    // one shoot modifiers -> this way "releasing" them.
                    self.send_keyboard_report_with_resolved_modifiers(key_event.pressed)
                        .await;
                }
                _ => (),
            };
        }
    }

    async fn process_action_osl(&mut self, layer_num: u8, key_event: KeyEvent) {
        // Update one shot state
        if key_event.pressed {
            // Deactivate old layer if any
            if let Some(&l) = self.osl_state.value() {
                self.keymap.borrow_mut().deactivate_layer(l);
            }

            // Update layer of one shot
            self.osl_state = match self.osl_state {
                OneShotState::None => OneShotState::Initial(layer_num),
                OneShotState::Initial(_) => OneShotState::Initial(layer_num),
                OneShotState::Single(_) => OneShotState::Single(layer_num),
                OneShotState::Held(_) => OneShotState::Held(layer_num),
            };

            // Activate new layer
            self.keymap.borrow_mut().activate_layer(layer_num);
        } else {
            match self.osl_state {
                OneShotState::Initial(l) | OneShotState::Single(l) => {
                    self.osl_state = OneShotState::Single(l);

                    let timeout = embassy_time::Timer::after(self.keymap.borrow().behavior.one_shot.timeout);
                    match select(timeout, KEY_EVENT_CHANNEL.receive()).await {
                        Either::First(_) => {
                            // Timeout, deactivate layer
                            self.keymap.borrow_mut().deactivate_layer(layer_num);
                            self.osl_state = OneShotState::None;
                        }
                        Either::Second(e) => {
                            // New event, send it to queue
                            if self.unprocessed_events.push(e).is_err() {
                                warn!("unprocessed event queue is full, dropping event");
                            }
                        }
                    }
                }
                OneShotState::Held(layer_num) => {
                    self.osl_state = OneShotState::None;
                    self.keymap.borrow_mut().deactivate_layer(layer_num);
                }
                _ => (),
            };
        }
    }

    // Process a single keycode, typically a basic key or a modifier key.
    async fn process_action_keycode(&mut self, mut key: KeyCode, key_event: KeyEvent) {
        if key == KeyCode::Again {
            key = self.last_key_code;
            debug!("Repeat last key code: {:?} , {:?}", key, key_event);
        } else if key_event.pressed {
            //TODO should save releasing key only
            debug!(
                "Last key code changed from  {:?} to {:?}(pressed: {:?})",
                self.last_key_code, key, key_event.pressed
            );
            self.last_key_code = key;
        }

        if key.is_consumer() {
            self.process_action_consumer_control(key, key_event).await;
        } else if key.is_system() {
            self.process_action_system_control(key, key_event).await;
        } else if key.is_mouse_key() {
            self.process_action_mouse(key, key_event).await;
        } else if key.is_user() {
            self.process_user(key, key_event).await;
        } else if key.is_basic() {
            self.process_basic(key, key_event).await;
        } else if key.is_macro() {
            // Process macro
            self.process_action_macro(key, key_event).await;
        } else if key.is_combo() {
            self.process_action_combo(key, key_event).await;
        } else if key.is_boot() {
            self.process_boot(key, key_event);
        } else {
            warn!("Unsupported key: {:?}", key);
        }
    }

    /// Calculates the combined effect of "explicit modifiers":
    /// - registered modifiers
    /// - one-shot modifiers
    pub fn resolve_explicit_modifiers(&self, pressed: bool) -> HidModifiers {
        // if a one-shot modifier is active, decorate the hid report of keypress with those modifiers
        let mut result = self.held_modifiers;

        // OneShotState::Held keeps the temporary modifiers active until the key is released
        if pressed {
            if let Some(osm) = self.osm_state.value() {
                result |= *osm;
            }
        } else if let OneShotState::Held(osm) = self.osm_state {
            // One shot modifiers usually "released" together with the key release,
            // except when one-shoot is in "held mode" (to allow Alt+Tab like use cases)
            // In this later case Held -> None state change will report
            // the "modifier released" change in a separate hid report
            result |= osm;
        };

        result
    }

    /// Calculates the combined effect of all modifiers:
    /// - text macro related modifier suppressions + capitalization
    /// - registered (held) modifiers keys
    /// - one-shot modifiers
    /// - effect of KeyAction::WithModifiers (while they are pressed)
    /// - possible fork related modifier suppressions
    pub fn resolve_modifiers(&self, pressed: bool) -> HidModifiers {
        // Text typing macro should not be affected by any modifiers,
        // only its own capitalization
        if self.macro_texting {
            if self.macro_caps {
                return HidModifiers::new().with_left_shift(true);
            } else {
                return HidModifiers::new();
            }
        }

        // "explicit" modifiers: one-shot modifier, registered held modifiers:
        let mut result = self.resolve_explicit_modifiers(pressed);

        // The triggered forks suppress the 'match_any' modifiers automatically
        // unless they are configured as the 'kept_modifiers'
        let mut fork_suppress = HidModifiers::default();
        for fork_state in &self.fork_states {
            if let Some(active) = fork_state {
                fork_suppress |= active.suppress;
            }
        }

        // Some of these suppressions could have been canceled after the fork activation
        // by "explicit" modifier key presses - fork_keep_mask collects these:
        fork_suppress &= !self.fork_keep_mask;

        // Execute the remaining suppressions
        result &= !fork_suppress;

        // Apply the modifiers from KeyAction::WithModifiers
        // the suppression effect of forks should not apply on these
        if pressed {
            result |= self.with_modifiers;
        }

        result
    }

    // Process a basic keypress/release and also take care of applying one shot modifiers
    async fn process_basic(&mut self, key: KeyCode, key_event: KeyEvent) {
        if key_event.pressed {
            self.register_key(key, key_event);
        } else {
            self.unregister_key(key, key_event);
        }

        self.send_keyboard_report_with_resolved_modifiers(key_event.pressed)
            .await;
    }

    // Process action key
    async fn process_action_key(&mut self, key: KeyCode, key_event: KeyEvent) {
        let key = match key {
            KeyCode::GraveEscape => {
                if self.held_modifiers.into_bits() == 0 {
                    KeyCode::Escape
                } else {
                    KeyCode::Grave
                }
            }
            _ => key,
        };

        self.process_action_keycode(key, key_event).await;
        self.update_osm(key_event);
        self.update_osl(key_event);
    }

    /// Process layer switch action.
    fn process_action_layer_switch(&mut self, layer_num: u8, key_event: KeyEvent) {
        // Change layer state only when the key's state is changed
        if key_event.pressed {
            self.keymap.borrow_mut().activate_layer(layer_num);
        } else {
            self.keymap.borrow_mut().deactivate_layer(layer_num);
        }
    }

    /// Process combo action.
    async fn process_action_combo(&mut self, key: KeyCode, key_event: KeyEvent) {
        if key_event.pressed {
            match key {
                KeyCode::ComboOn => self.combo_on = true,
                KeyCode::ComboOff => self.combo_on = false,
                KeyCode::ComboToggle => self.combo_on = !self.combo_on,
                _ => (),
            }
        }
    }

    /// Process consumer control action. Consumer control keys are keys in hid consumer page, such as media keys.
    async fn process_action_consumer_control(&mut self, key: KeyCode, key_event: KeyEvent) {
        if key.is_consumer() {
            self.media_report.usage_id = if key_event.pressed {
                key.as_consumer_control_usage_id() as u16
            } else {
                0
            };

            self.send_media_report().await;
        }
    }

    /// Process system control action. System control keys are keys in system page, such as power key.
    async fn process_action_system_control(&mut self, key: KeyCode, key_event: KeyEvent) {
        if key.is_system() {
            if key_event.pressed {
                if let Some(system_key) = key.as_system_control_usage_id() {
                    self.system_control_report.usage_id = system_key as u8;
                    self.send_system_control_report().await;
                }
            } else {
                self.system_control_report.usage_id = 0;
                self.send_system_control_report().await;
            }
        }
    }

    /// Process mouse key action.
    async fn process_action_mouse(&mut self, key: KeyCode, key_event: KeyEvent) {
        if key.is_mouse_key() {
            // Check whether the key is held, or it's released within the time interval
            if let Some((pressed, last_tick)) = self.last_mouse_tick.get(&key) {
                if !pressed && last_tick.elapsed().as_millis() <= 30 {
                    // The key is just released, ignore the key event, use a slightly longer time interval
                    self.last_mouse_tick.remove(&key);
                    return;
                }
            }
            // Reference(qmk): https://github.com/qmk/qmk_firmware/blob/382c3bd0bd49fc0d53358f45477c48f5ae47f2ff/quantum/mousekey.c#L410
            // https://github.com/qmk/qmk_firmware/blob/fb598e7e617692be0bf562afaf3c852c8db1c349/quantum/action.c#L332
            if key_event.pressed {
                match key {
                    // TODO: Add accelerated mode when pressing the mouse key
                    // https://github.com/qmk/qmk_firmware/blob/master/docs/feature_mouse_keys.md#accelerated-mode
                    KeyCode::MouseUp => {
                        self.mouse_report.y = -self.mouse_key_move_delta;
                    }
                    KeyCode::MouseDown => {
                        self.mouse_report.y = self.mouse_key_move_delta;
                    }
                    KeyCode::MouseLeft => {
                        self.mouse_report.x = -self.mouse_key_move_delta;
                    }
                    KeyCode::MouseRight => {
                        self.mouse_report.x = self.mouse_key_move_delta;
                    }
                    KeyCode::MouseWheelUp => {
                        self.mouse_report.wheel = self.mouse_wheel_move_delta;
                    }
                    KeyCode::MouseWheelDown => {
                        self.mouse_report.wheel = -self.mouse_wheel_move_delta;
                    }
                    KeyCode::MouseBtn1 => self.mouse_report.buttons |= 1 << 0,
                    KeyCode::MouseBtn2 => self.mouse_report.buttons |= 1 << 1,
                    KeyCode::MouseBtn3 => self.mouse_report.buttons |= 1 << 2,
                    KeyCode::MouseBtn4 => self.mouse_report.buttons |= 1 << 3,
                    KeyCode::MouseBtn5 => self.mouse_report.buttons |= 1 << 4,
                    KeyCode::MouseBtn6 => self.mouse_report.buttons |= 1 << 5,
                    KeyCode::MouseBtn7 => self.mouse_report.buttons |= 1 << 6,
                    KeyCode::MouseBtn8 => self.mouse_report.buttons |= 1 << 7,
                    KeyCode::MouseWheelLeft => {
                        self.mouse_report.pan = -self.mouse_wheel_move_delta;
                    }
                    KeyCode::MouseWheelRight => {
                        self.mouse_report.pan = self.mouse_wheel_move_delta;
                    }
                    KeyCode::MouseAccel0 => {}
                    KeyCode::MouseAccel1 => {}
                    KeyCode::MouseAccel2 => {}
                    _ => {}
                }
            } else {
                match key {
                    KeyCode::MouseUp | KeyCode::MouseDown => {
                        self.mouse_report.y = 0;
                    }
                    KeyCode::MouseLeft | KeyCode::MouseRight => {
                        self.mouse_report.x = 0;
                    }
                    KeyCode::MouseWheelUp | KeyCode::MouseWheelDown => {
                        self.mouse_report.wheel = 0;
                    }
                    KeyCode::MouseWheelLeft | KeyCode::MouseWheelRight => {
                        self.mouse_report.pan = 0;
                    }
                    KeyCode::MouseBtn1 => self.mouse_report.buttons &= !(1 << 0),
                    KeyCode::MouseBtn2 => self.mouse_report.buttons &= !(1 << 1),
                    KeyCode::MouseBtn3 => self.mouse_report.buttons &= !(1 << 2),
                    KeyCode::MouseBtn4 => self.mouse_report.buttons &= !(1 << 3),
                    KeyCode::MouseBtn5 => self.mouse_report.buttons &= !(1 << 4),
                    KeyCode::MouseBtn6 => self.mouse_report.buttons &= !(1 << 5),
                    KeyCode::MouseBtn7 => self.mouse_report.buttons &= !(1 << 6),
                    KeyCode::MouseBtn8 => self.mouse_report.buttons &= !(1 << 7),
                    _ => {}
                }
            }
            self.send_mouse_report().await;

            if self
                .last_mouse_tick
                .insert(key, (key_event.pressed, Instant::now()))
                .is_err()
            {
                error!("The buffer for last mouse tick is full");
            }

            // Send the key event back to channel again, to keep processing the mouse key until release
            if key_event.pressed {
                // FIXME: The ideal approach is to spawn another task and send the event after 20ms.
                // But it requires embassy-executor, which is not available for esp-idf-svc.
                // So now we just block for 20ms for mouse keys.
                // In the future, we're going to use esp-hal once it have good support for BLE
                embassy_time::Timer::after_millis(crate::MOUSE_KEY_INTERVAL as u64).await;
                KEY_EVENT_CHANNEL.try_send(key_event).ok();
            }
        }
    }

    async fn process_user(&mut self, key: KeyCode, key_event: KeyEvent) {
        debug!("Processing user key: {:?}, event: {:?}", key, key_event);
        #[cfg(feature = "_ble")]
        {
            use crate::ble::trouble::profile::BleProfileAction;
            use crate::channel::BLE_PROFILE_CHANNEL;
            use crate::NUM_BLE_PROFILE;
            // Get user key id
            let id = key as u8 - KeyCode::User0 as u8;
            if key_event.pressed {
                // Clear Peer is processed when pressed
                if id == NUM_BLE_PROFILE as u8 + 4 {
                    #[cfg(feature = "split")]
                    if key_event.pressed {
                        // Wait for 5s, if the key is still pressed, clear split peer info
                        // If there's any other key event received during this period, skip
                        match select(embassy_time::Timer::after_millis(5000), KEY_EVENT_CHANNEL.receive()).await {
                            Either::First(_) => {
                                // Timeout reached, send clear peer message
                                info!("Clear peer");
                                if let Ok(publisher) = crate::channel::SPLIT_MESSAGE_PUBLISHER.publisher() {
                                    publisher.publish_immediate(crate::split::SplitMessage::ClearPeer);
                                }
                            }
                            Either::Second(e) => {
                                // Received a new key event before timeout, add to unprocessed list
                                if self.unprocessed_events.push(e).is_err() {
                                    warn!("unprocessed event queue is full, dropping event");
                                }
                            }
                        }
                    }
                }
            } else {
                // Other user keys are processed when released
                if id < NUM_BLE_PROFILE as u8 {
                    info!("Switch to profile: {}", id);
                    // User0~7: Swtich to the specific profile
                    BLE_PROFILE_CHANNEL.send(BleProfileAction::SwitchProfile(id)).await;
                } else if id == NUM_BLE_PROFILE as u8 {
                    // User8: Next profile
                    BLE_PROFILE_CHANNEL.send(BleProfileAction::NextProfile).await;
                } else if id == NUM_BLE_PROFILE as u8 + 1 {
                    // User9: Previous profile
                    BLE_PROFILE_CHANNEL.send(BleProfileAction::PreviousProfile).await;
                } else if id == NUM_BLE_PROFILE as u8 + 2 {
                    // User10: Clear profile
                    BLE_PROFILE_CHANNEL.send(BleProfileAction::ClearProfile).await;
                } else if id == NUM_BLE_PROFILE as u8 + 3 {
                    // User11:
                    BLE_PROFILE_CHANNEL.send(BleProfileAction::ToggleConnection).await;
                }
            }
        }
    }

    fn process_boot(&mut self, key: KeyCode, key_event: KeyEvent) {
        // When releasing the key, process the boot action
        if !key_event.pressed {
            match key {
                KeyCode::Bootloader => {
                    boot::jump_to_bootloader();
                }
                KeyCode::Reboot => {
                    boot::reboot_keyboard();
                }
                _ => (), // unreachable, do nothing
            };
        }
    }

    async fn process_action_macro(&mut self, key: KeyCode, key_event: KeyEvent) {
        // Get macro index
        if let Some(macro_idx) = key.as_macro_index() {
            self.execute_macro(macro_idx, key_event).await;
        }
    }

    async fn execute_macro(&mut self, macro_idx: u8, key_event: KeyEvent) {
        // Execute the macro only when releasing the key
        if key_event.pressed {
            return;
        }

        // Read macro operations until the end of the macro
        let macro_idx = self.keymap.borrow().get_macro_sequence_start(macro_idx);
        if let Some(macro_start_idx) = macro_idx {
            let mut offset = 0;
            loop {
                // First, get the next macro operation
                let (operation, new_offset) = self.keymap.borrow().get_next_macro_operation(macro_start_idx, offset);
                // Execute the operation
                match operation {
                    MacroOperation::Press(k) => {
                        self.macro_texting = false;
                        self.register_key(k, key_event);
                        self.send_keyboard_report_with_resolved_modifiers(true).await;
                    }
                    MacroOperation::Release(k) => {
                        self.macro_texting = false;
                        self.unregister_key(k, key_event);
                        self.send_keyboard_report_with_resolved_modifiers(false).await;
                    }
                    MacroOperation::Tap(k) => {
                        self.macro_texting = false;
                        self.register_key(k, key_event);
                        self.send_keyboard_report_with_resolved_modifiers(true).await;
                        embassy_time::Timer::after_millis(2).await;
                        self.unregister_key(k, key_event);
                        self.send_keyboard_report_with_resolved_modifiers(false).await;
                    }
                    MacroOperation::Text(k, is_cap) => {
                        self.macro_texting = true;
                        self.macro_caps = is_cap;
                        self.register_keycode(k, key_event);
                        self.send_keyboard_report_with_resolved_modifiers(true).await;
                        embassy_time::Timer::after_millis(2).await;
                        self.unregister_keycode(k, key_event);
                        self.send_keyboard_report_with_resolved_modifiers(false).await;
                    }
                    MacroOperation::Delay(t) => {
                        embassy_time::Timer::after_millis(t as u64).await;
                    }
                    MacroOperation::End => {
                        if self.macro_texting {
                            //restore the state of the keyboard (held modifiers, etc.) after text typing
                            self.send_keyboard_report_with_resolved_modifiers(false).await;
                            self.macro_texting = false;
                        }
                        break;
                    }
                };

                offset = new_offset;
                if offset > self.keymap.borrow().behavior.keyboard_macros.macro_sequences.len() {
                    break;
                }
            }
        } else {
            error!("Macro not found");
        }
    }

    /// Register a key, the key can be a basic keycode or a modifier.
    fn register_key(&mut self, key: KeyCode, key_event: KeyEvent) {
        if key.is_modifier() {
            self.register_modifier_key(key);
        } else if key.is_basic() {
            self.register_keycode(key, key_event);
        }
    }

    /// Unregister a key, the key can be a basic keycode or a modifier.
    fn unregister_key(&mut self, key: KeyCode, key_event: KeyEvent) {
        if key.is_modifier() {
            self.unregister_modifier_key(key);
        } else if key.is_basic() {
            self.unregister_keycode(key, key_event);
        }
    }

    /// When a non-tap-hold key_event is released while the permissive-hold feature is enabled:
    /// - If the corresponding key_action is a tap-hold, check that it is not already in a TapHold* state.
    /// - For all tap-hold keys pressed before this event, trigger their hold action.
    /// - For all tap-hold keys pressed after this event, trigger their tap action.
    /// This function forces all buffered tap-hold keys to resolve immediately, ignoring their timeouts.
    async fn fire_all_holding_keys(&mut self, _reason: TapHoldDecision, key_event: KeyEvent) {
        // Press time of current key
        let pressed_time: Instant = if let Some(inst) = self.timer[key_event.col as usize][key_event.row as usize] {
            inst
        } else {
            // Fire all
            Instant::now()
        };

        let hold_keys_to_flush: Vec<_, HOLD_BUFFER_SIZE> = self
            .holding_buffer
            .iter()
            .enumerate()
            .filter_map(|(pos, e)| if e.state() == Initial { Some(pos) } else { None })
            .collect();

        if hold_keys_to_flush.is_empty() {
            debug!("non tap-hold-key hold before current release key, ignore and skip");
            return;
        } else {
            debug!(
                "[TAP-HOLD] Flush keys {:?} in {:?}",
                hold_keys_to_flush, self.holding_buffer,
            );
        }

        // Iterate buffer twice, since i just can borrow self twice
        for pos in hold_keys_to_flush {
            // First, trigger keys in holding buffer
            if let Some(hold_key) = self.holding_buffer.get(pos) {
                match hold_key.action {
                    KeyAction::TapHold(tap_action, hold_action) => {
                        if hold_key.key_event.col == key_event.col && hold_key.key_event.row == key_event.row {
                            // The same tap-hold key is released, trigger tap action
                            debug!("Current Key {:?} become {:?}", hold_key.key_event, tap_action);
                            self.process_key_action_normal(tap_action, hold_key.key_event).await;
                        } else if hold_key.state == Initial && hold_key.pressed_time < pressed_time {
                            debug!("Key {:?} become {:?}", hold_key.key_event, hold_action);
                            self.process_key_action_normal(hold_action, hold_key.key_event).await;
                        } else if hold_key.state == Initial && hold_key.pressed_time >= pressed_time {
                            debug!("Key {:?} become {:?}", hold_key.key_event, tap_action);
                            self.process_key_action_normal(tap_action, hold_key.key_event).await;
                        } else {
                            debug!(
                                "ignore : {:?}, pressed_time {}",
                                hold_key,
                                hold_key.pressed_time.as_millis()
                            );
                        }
                    }
                    _ => {
                        debug!("Tap Key {:?} now press down", hold_key.key_event);
                        // TODO: ignored return value
                        self.process_key_action_inner(hold_key.action, hold_key.key_event).await;
                    }
                }
            }

            // Second, update state of the key in the buffer
            // This ensures that the buffer accurately reflects which keys have been resolved as tap or hold,
            // so that subsequent processing (e.g., releases or further key events) can handle them correctly.
            if let Some(hold_key) = self.holding_buffer.get_mut(pos) {
                match hold_key.action {
                    KeyAction::TapHold(tap_action, hold_action) => {
                        if hold_key.key_event.col == key_event.col && hold_key.key_event.row == key_event.row {
                            // This is the key that triggered the flush; mark as PostTap (tap resolved).
                            debug!("Current Key {:?} mark {:?}", hold_key.key_event, tap_action);
                            hold_key.state = TapHoldState::PostTap;
                        } else if hold_key.state == Initial && hold_key.pressed_time < pressed_time {
                            // This key was pressed before the triggering key; mark as PostHold (hold resolved).
                            debug!("Key {:?} become {:?}", hold_key.key_event, hold_action);
                            hold_key.state = TapHoldState::PostHold;
                        } else if hold_key.state == Initial && hold_key.pressed_time >= pressed_time {
                            // This key was pressed after or at the same time as the triggering key; mark as PostTap.
                            debug!("Key {:?} become {:?}", hold_key.key_event, tap_action);
                            hold_key.state = TapHoldState::PostTap;
                        } else {
                            // No state change needed; already resolved.
                            debug!(
                                "ignore : {:?}, pressed_time {}",
                                hold_key,
                                hold_key.pressed_time.as_millis()
                            );
                        }
                    }
                    _ => {
                        // For non-tap-hold keys, mark as PostTap to indicate they've been processed.
                        debug!("Tap Key {:?} now press down", hold_key.key_event);
                        hold_key.state = TapHoldState::PostTap;
                    }
                }
            }
        }

        debug!(
            "[TAP-HOLD] After flush keys, current hold buffer: {:?}",
            self.holding_buffer
        );

        // Reset chord state
        self.chord_state = None;
    }

    /// When a key is pressed, add it to the holding buffer,
    /// if the current key action is a tap-hold, or the evaluation of current key action should be deferred by tap-hold.
    fn add_holding_key_to_buffer(&mut self, key_event: KeyEvent, action: KeyAction, state: TapHoldState) {
        let pressed_time = self.timer[key_event.col as usize][key_event.row as usize].unwrap_or(Instant::now());
        let new_item = HoldingKey {
            state,
            key_event,
            pressed_time,
            action,
        };
        debug!("Saving action: {:?} to holding buffer", new_item);
        self.push_and_sort_buffers(new_item);
        match action {
            KeyAction::TapHold(_, _) | KeyAction::LayerTapHold(_, _) | KeyAction::ModifierTapHold(_, _) => {
                // If this is the first tap-hold key, initialize the chord state for possible chordal hold detection.
                if self.chord_state.is_none() {
                    self.chord_state = Some(ChordHoldState::create(key_event, ROW, COL));
                }
            }
            _ => {}
        }
    }

    /// Finds the holding key in the buffer that matches the given key_event.
    ///
    /// This function searches for both TapHold and Others key kinds, but is primarily
    /// intended for use with tap-hold keys. Returns the holding key if a matching key is found,
    /// otherwise returns None.
    fn get_holding_key_from_buffer(&mut self, key_event: KeyEvent) -> Option<HoldingKey> {
        if let Some(i) = self.holding_buffer.iter().position(|e| {
            if e.key_event.row == key_event.row && e.key_event.col == key_event.col {
                true
            } else {
                false
            }
        }) {
            Some(self.holding_buffer.swap_remove(i))
        } else {
            None
        }
    }

<<<<<<< HEAD
    // TODO: improve performance
    fn next_tap_hold_event(&mut self) -> Option<HoldingKey> {
        // Release an unprocessed key
        self.holding_buffer
            .iter()
            .filter_map(|key| if key.state == Initial { Some(key.clone()) } else { None })
=======
    /// Get a copy of the next tap-hold key in the buffer.
    // TODO: improve performance
    fn next_buffered_key(&mut self) -> Option<HoldingKey> {
        // Release an unprocessed key
        self.holding_buffer
            .iter()
            .filter_map(|key| if key.state == Initial { Some(key.clone()) } else { None }) // Now only tap-hold keys are considered actually
>>>>>>> 72ef6df8
            .min_by_key(|e| e.pressed_time) // TODO: If per-key timeout is added, sort by the timeout time here
    }

    /// Register a key to be sent in hid report.
    fn register_keycode(&mut self, key: KeyCode, key_event: KeyEvent) {
        // First, find the key event slot according to the position
        let slot = self.registered_keys.iter().enumerate().find_map(|(i, k)| {
            if let Some((row, col)) = k {
                if key_event.row == *row && key_event.col == *col {
                    return Some(i);
                }
            }
            None
        });

        // If the slot is found, update the key in the slot
        if let Some(index) = slot {
            self.held_keycodes[index] = key;
            self.registered_keys[index] = Some((key_event.row, key_event.col));
        } else {
            // Otherwise, find the first free slot
            if let Some(index) = self.held_keycodes.iter().position(|&k| k == KeyCode::No) {
                self.held_keycodes[index] = key;
                self.registered_keys[index] = Some((key_event.row, key_event.col));
            }
        }
    }

    /// Unregister a key from hid report.
    fn unregister_keycode(&mut self, key: KeyCode, key_event: KeyEvent) {
        // First, find the key event slot according to the position
        let slot = self.registered_keys.iter().enumerate().find_map(|(i, k)| {
            if let Some((row, col)) = k {
                if key_event.row == *row && key_event.col == *col {
                    return Some(i);
                }
            }
            None
        });

        // If the slot is found, update the key in the slot
        if let Some(index) = slot {
            self.held_keycodes[index] = KeyCode::No;
            self.registered_keys[index] = None;
        } else {
            // Otherwise, release the first same key
            if let Some(index) = self.held_keycodes.iter().position(|&k| k == key) {
                self.held_keycodes[index] = KeyCode::No;
                self.registered_keys[index] = None;
            }
        }
    }

    /// Register a modifier to be sent in hid report.
    fn register_modifier_key(&mut self, key: KeyCode) {
        self.held_modifiers |= key.to_hid_modifiers();

        #[cfg(feature = "controller")]
        send_controller_event(
            &mut self.controller_pub,
            ControllerEvent::Modifier(ModifierCombination::from_hid_modifiers(self.held_modifiers)),
        );

        // if a modifier key arrives after fork activation, it should be kept
        self.fork_keep_mask |= key.to_hid_modifiers();
    }

    /// Unregister a modifier from hid report.
    fn unregister_modifier_key(&mut self, key: KeyCode) {
        self.held_modifiers &= !key.to_hid_modifiers();

        #[cfg(feature = "controller")]
        send_controller_event(
            &mut self.controller_pub,
            ControllerEvent::Modifier(ModifierCombination::from_hid_modifiers(self.held_modifiers)),
        );
    }

    /// Register a modifier combination to be sent in hid report.
    fn register_modifiers(&mut self, modifiers: ModifierCombination) {
        self.held_modifiers |= modifiers.to_hid_modifiers();

        #[cfg(feature = "controller")]
        send_controller_event(
            &mut self.controller_pub,
            ControllerEvent::Modifier(ModifierCombination::from_hid_modifiers(self.held_modifiers)),
        );

        // if a modifier key arrives after fork activation, it should be kept
        self.fork_keep_mask |= modifiers.to_hid_modifiers();
    }

    /// Unregister a modifier combination from hid report.
    fn unregister_modifiers(&mut self, modifiers: ModifierCombination) {
        self.held_modifiers &= !modifiers.to_hid_modifiers();

        #[cfg(feature = "controller")]
        send_controller_event(
            &mut self.controller_pub,
            ControllerEvent::Modifier(ModifierCombination::from_hid_modifiers(self.held_modifiers)),
        );
    }
}

#[cfg(test)]
mod test {

    use embassy_futures::block_on;
    use embassy_time::{Duration, Timer};
    use futures::{join, FutureExt};
    use rusty_fork::rusty_fork_test;

    use super::*;
    use crate::action::KeyAction;
    use crate::config::{BehaviorConfig, CombosConfig, ForksConfig};
    use crate::fork::Fork;
    use crate::hid_state::HidModifiers;
    use crate::{a, k, layer, mo, th};

    // Init logger for tests
    #[ctor::ctor]
    fn init_log() {
        let _ = env_logger::builder()
            .filter_level(log::LevelFilter::Debug)
            .is_test(true)
            .try_init();
    }

    #[rustfmt::skip]
    pub const fn get_keymap() -> [[[KeyAction; 14]; 5]; 2] {
        [
            layer!([
                [k!(Grave), k!(Kc1), k!(Kc2), k!(Kc3), k!(Kc4), k!(Kc5), k!(Kc6), k!(Kc7), k!(Kc8), k!(Kc9), k!(Kc0), k!(Minus), k!(Equal), k!(Backspace)],
                [k!(Tab), k!(Q), k!(W), k!(E), k!(R), k!(T), k!(Y), k!(U), k!(I), k!(O), k!(P), k!(LeftBracket), k!(RightBracket), k!(Backslash)],
                [k!(Escape), th!(A, LShift), th!(S, LGui), k!(D), k!(F), k!(G), k!(H), k!(J), k!(K), k!(L), k!(Semicolon), k!(Quote), a!(No), k!(Enter)],
                [k!(LShift), k!(Z), k!(X), k!(C), k!(V), k!(B), k!(N), k!(M), k!(Comma), k!(Dot), k!(Slash), a!(No), a!(No), k!(RShift)],
                [k!(LCtrl), k!(LGui), k!(LAlt), a!(No), a!(No), k!(Space), a!(No), a!(No), a!(No), mo!(1), k!(RAlt), a!(No), k!(RGui), k!(RCtrl)]
            ]),
            layer!([
                [k!(Grave), k!(F1), k!(F2), k!(F3), k!(F4), k!(F5), k!(F6), k!(F7), k!(F8), k!(F9), k!(F10), k!(F11), k!(F12), k!(Delete)],
                [a!(No), a!(Transparent), a!(No), a!(No), a!(No), a!(No), a!(No), a!(No), a!(No), a!(No), a!(No), a!(No), a!(No), a!(No)],
                [k!(CapsLock), a!(No), a!(No), a!(No), a!(No), a!(No), a!(No), a!(No), a!(No), a!(No), a!(No), a!(No), a!(No), a!(No)],
                [a!(No), a!(No), a!(No), a!(No), a!(No), a!(No), a!(No), a!(No), a!(No), a!(No), a!(No), a!(No), a!(No), k!(Up)],
                [a!(No), a!(No), a!(No), a!(No), a!(No), a!(No), a!(No), a!(No), a!(No), a!(No), k!(Left), a!(No), k!(Down), k!(Right)]
            ]),
        ]
    }

    #[rustfmt::skip]
    fn get_combos_config() -> CombosConfig {
        // Define the function to return the appropriate combo configuration
        CombosConfig {
            combos: Vec::from_iter([
                Combo::new(
                    [
                        k!(V), //3,4
                        k!(B), //3,5
                    ]
                    .to_vec(),
                    k!(LShift),
                    Some(0),
                ),
                Combo::new(
                    [
                        k!(R), //1,4
                        k!(T), //1,5
                    ]
                    .to_vec(),
                    k!(LAlt),
                    Some(0),
                ),
            ]),
            timeout: Duration::from_millis(100),
        }
    }

    fn create_test_keyboard_with_config(config: BehaviorConfig) -> Keyboard<'static, 5, 14, 2> {
        // Box::leak is acceptable in tests
        let keymap = Box::new(get_keymap());
        let leaked_keymap = Box::leak(keymap);

        let keymap = block_on(KeyMap::new(leaked_keymap, None, config));
        let keymap_cell = RefCell::new(keymap);
        let keymap_ref = Box::leak(Box::new(keymap_cell));

        Keyboard::new(keymap_ref)
    }

    fn create_test_keyboard() -> Keyboard<'static, 5, 14, 2> {
        create_test_keyboard_with_config(BehaviorConfig::default())
    }

    async fn force_timeout_first_hold(keyboard: &mut Keyboard<'static, 5, 14, 2>) {
<<<<<<< HEAD
        let event = keyboard.next_tap_hold_event().unwrap();
        keyboard.process_buffered_tap_hold_event(event).await;
=======
        let key = keyboard.next_buffered_key().unwrap();
        keyboard.process_buffered_key(key).await;
>>>>>>> 72ef6df8
    }

    fn create_test_keyboard_with_forks(fork1: Fork, fork2: Fork) -> Keyboard<'static, 5, 14, 2> {
        let mut cfg = ForksConfig::default();
        let _ = cfg.forks.push(fork1);
        let _ = cfg.forks.push(fork2);
        create_test_keyboard_with_config(BehaviorConfig {
            fork: cfg,
            ..BehaviorConfig::default()
        })
    }

    fn key_event(row: u8, col: u8, pressed: bool) -> KeyEvent {
        KeyEvent { row, col, pressed }
    }

    rusty_fork_test! {

    #[test]
    fn test_register_key() {
        let main = async {
            let mut keyboard = create_test_keyboard();
            keyboard.register_key(KeyCode::A, key_event(2, 1, true));
            assert_eq!(keyboard.held_keycodes[0], KeyCode::A);
        };
        block_on(main);
    }

    #[test]
    fn test_basic_key_press_release() {
        let main = async {
            let mut keyboard = create_test_keyboard();

            // Press A key
            keyboard.process_inner(key_event(0, 0, true)).await;
            assert_eq!(keyboard.held_keycodes[0], KeyCode::Grave); // A key's HID code is 0x04

            // Release A key
            keyboard.process_inner(key_event(0, 0, false)).await;
            assert_eq!(keyboard.held_keycodes[0], KeyCode::No);
        };
        block_on(main);
    }

    #[test]
    fn test_modifier_key() {
        let main = async {
            let mut keyboard = create_test_keyboard();

            // Press Shift key
            keyboard.register_key(KeyCode::LShift, key_event(3, 0, true));
            assert_eq!(keyboard.held_modifiers, HidModifiers::new().with_left_shift(true)); // Left Shift's modifier bit is 0x02

            // Release Shift key
            keyboard.unregister_key(KeyCode::LShift, key_event(3, 0, false));
            assert_eq!(keyboard.held_modifiers, HidModifiers::new());
        };
        block_on(main);
    }

    #[test]
    fn test_tap_hold_key_tap_and_single_hold() {

        let _main = async {
            let mut keyboard = create_test_keyboard();
            let tap_hold_action = KeyAction::TapHold(Action::Key(KeyCode::A), Action::Key(KeyCode::LShift));
            // Tap
            join!(
                keyboard.process_key_action_inner(tap_hold_action.clone(), key_event(2, 1, true)),
                Timer::after(Duration::from_millis(0)).then( |_| async {
                //send release event
                  KEY_EVENT_CHANNEL.send(key_event(2, 1, false)).await;
                })
            );


            match KEYBOARD_REPORT_CHANNEL.receive().await {
                Report::KeyboardReport(report) =>
                    assert_eq!(report.keycodes[0], 0x4),  // A should be released
                _ => panic!("Expected a Tap on A, but received a different report type"),
            };

            // a released
            keyboard
                .process_key_action_inner(tap_hold_action.clone(), key_event(2, 1, false))
                .await;
            assert_eq!(keyboard.held_keycodes[0], KeyCode::No); // A should be released
            assert_eq!(keyboard.held_modifiers, HidModifiers::new()); // Shift should not held

            // Hold
            keyboard
                .process_key_action_inner(tap_hold_action.clone(), key_event(2, 1, true))
                .await;
            Timer::after(Duration::from_millis(200)).await; // wait for hold timeout
            assert_eq!(keyboard.held_modifiers, HidModifiers::new().with_left_shift(true)); // should activate Shift modifier
            assert_eq!(keyboard.held_keycodes[0], KeyCode::No); // A should not be pressed

            keyboard
                .process_key_action_inner(tap_hold_action, key_event(2, 1, false))
                .await;
            assert_eq!(keyboard.held_modifiers, HidModifiers::new()); // Shift should be released
        };
    }


    #[test]
    fn test_multiple_keys() {
        let main = async {
            let mut keyboard = create_test_keyboard();

            keyboard.process_inner(key_event(0, 0, true)).await;
            assert!(keyboard.held_keycodes.contains(&KeyCode::Grave));

            keyboard.process_inner(key_event(1, 0, true)).await;
            assert!(keyboard.held_keycodes.contains(&KeyCode::Grave) && keyboard.held_keycodes.contains(&KeyCode::Tab));

            keyboard.process_inner(key_event(1, 0, false)).await;
            assert!(keyboard.held_keycodes.contains(&KeyCode::Grave) && !keyboard.held_keycodes.contains(&KeyCode::Tab));

            keyboard.process_inner(key_event(0, 0, false)).await;
            assert!(!keyboard.held_keycodes.contains(&KeyCode::Grave));
            assert!(keyboard.held_keycodes.iter().all(|&k| k == KeyCode::No));
        };

        block_on(main);
    }

    #[test]
    fn test_repeat_key_single() {
        let main = async {
            let mut keyboard = create_test_keyboard();
            keyboard.keymap.borrow_mut().set_action_at(
                0,
                0,
                0,
                KeyAction::Single(Action::Key(KeyCode::Again)),
            );

            // first press ever of the Again issues KeyCode:No
            keyboard.process_inner(key_event(0, 0, true)).await;
            assert_eq!(keyboard.held_keycodes[0], KeyCode::No); // A key's HID code is 0x04

            // Press A key
            keyboard.process_inner(key_event(2, 0, true)).await;
            assert_eq!(keyboard.held_keycodes[0], KeyCode::Escape); // A key's HID code is 0x04

            // Release A key
            keyboard.process_inner(key_event(2, 0, false)).await;
            assert_eq!(keyboard.held_keycodes[0], KeyCode::No);

            // after another key is pressed, that key is repeated
            keyboard.process_inner(key_event(0, 0, true)).await;
            assert_eq!(keyboard.held_keycodes[0], KeyCode::Escape); // A key's HID code is 0x04

            // releasing the repeat key
            keyboard.process_inner(key_event(0, 0, false)).await;
            assert_eq!(keyboard.held_keycodes[0], KeyCode::No); // A key's HID code is 0x04

            // Press S key
            keyboard.process_inner(key_event(1, 2, true)).await;
            assert_eq!(keyboard.held_keycodes[0], KeyCode::W); // A key's HID code is 0x04

            // after another key is pressed, that key is repeated
            keyboard.process_inner(key_event(0, 0, true)).await;
            assert_eq!(keyboard.held_keycodes[0], KeyCode::W); // A key's HID code is 0x04
        };
        block_on(main);
    }


    #[test]
    fn test_repeat_key_th() {
        let main = async {
            let mut keyboard = create_test_keyboard();
            keyboard.keymap.borrow_mut().set_action_at(
                0,
                0,
                0,
                KeyAction::TapHold(Action::Key(KeyCode::F), Action::Key(KeyCode::Again)),
            );
            keyboard.keymap.borrow_mut().set_action_at(
                2,
                1,
                0,
                KeyAction::Single(Action::Key(KeyCode::A)),
            );
            keyboard.keymap.borrow_mut().set_action_at(
                2,
                2,
                0,
                KeyAction::Single(Action::Key(KeyCode::S)),
            );

            // Press down F
            // first press ever of the Again issues KeyCode:No
            keyboard.process_inner(key_event(0, 0, true)).await;
            keyboard
                .send_keyboard_report_with_resolved_modifiers(true)
                .await;
            assert_eq!(keyboard.held_keycodes[0], KeyCode::No); // A key's HID code is 0x04
            // Release F
            keyboard.process_inner(key_event(0, 0, false)).await;

            // Press A key
            keyboard.process_inner(key_event(2, 1, true)).await;
            assert_eq!(keyboard.held_keycodes[0], KeyCode::A); // A key's HID code is 0x04

            // Release A key
            keyboard.process_inner(key_event(2, 1, false)).await;
            assert_eq!(keyboard.held_keycodes[0], KeyCode::No);

            // Release F
            keyboard.process_inner(key_event(0, 0, false)).await;

            // Here release event should make again into hold


            embassy_time::Timer::after_millis(200 as u64).await;
            // after another key is pressed, that key is repeated
            keyboard.process_inner(key_event(0, 0, true)).await;
            force_timeout_first_hold(&mut keyboard).await;

            assert_eq!(keyboard.held_keycodes[0], KeyCode::A); // A key's HID code is 0x04

            // releasing the repeat key
            keyboard.process_inner(key_event(0, 0, false)).await;
            assert_eq!(keyboard.held_keycodes[0], KeyCode::No); // A key's HID code is 0x04

            // Press S key
            keyboard.process_inner(key_event(2, 2, true)).await;
            assert_eq!(keyboard.held_keycodes[0], KeyCode::S); // A key's HID code is 0x04

            // after another key is pressed, that key is repeated
            keyboard.process_inner(key_event(0, 0, true)).await;
            assert_eq!(keyboard.held_keycodes[0], KeyCode::S); // A key's HID code is 0x04
        };
        block_on(main);
    }

    #[test]
    fn test_key_action_transparent() {
        let main = async {
            let mut keyboard = create_test_keyboard();

            // Activate layer 1
            keyboard.process_action_layer_switch(1, key_event(0, 0, true));

            // Press Transparent key (Q on lower layer)
            keyboard.process_inner(key_event(1, 1, true)).await;
            assert_eq!(keyboard.held_keycodes[0], KeyCode::Q); // Q key's HID code is 0x14

            // Release Transparent key
            keyboard.process_inner(key_event(1, 1, false)).await;
            assert_eq!(keyboard.held_keycodes[0], KeyCode::No);
        };
        block_on(main);
    }

    #[test]
    fn test_key_action_no() {
        let main = async {
            let mut keyboard = create_test_keyboard();

            // Press No key
            keyboard.process_inner(key_event(4, 3, true)).await;
            assert_eq!(keyboard.held_keycodes[0], KeyCode::No);

            // Release No key
            keyboard.process_inner(key_event(4, 3, false)).await;
            assert_eq!(keyboard.held_keycodes[0], KeyCode::No);
        };
        block_on(main);
    }


    #[test]
    fn test_fork_with_held_modifier() {
        let main = async {
            //{ trigger = "Dot", negative_output = "Dot", positive_output = "WM(Semicolon, LShift)", match_any = "LShift|RShift" },
            let fork1 = Fork {
                trigger: KeyAction::Single(Action::Key(KeyCode::Dot)),
                negative_output: KeyAction::Single(Action::Key(KeyCode::Dot)),
                positive_output: KeyAction::WithModifier(
                    Action::Key(KeyCode::Semicolon),
                    ModifierCombination::default().with_shift(true),
                ),
                match_any: StateBits {
                    modifiers: HidModifiers::default().with_left_shift(true).with_right_shift(true),
                    leds: LedIndicator::default(),
                    mouse: HidMouseButtons::default(),
                },
                match_none: StateBits::default(),
                kept_modifiers: HidModifiers::default(),
                bindable: false,
            };

            //{ trigger = "Comma", negative_output = "Comma", positive_output = "Semicolon", match_any = "LShift|RShift" },
            let fork2 = Fork {
                trigger: KeyAction::Single(Action::Key(KeyCode::Comma)),
                negative_output: KeyAction::Single(Action::Key(KeyCode::Comma)),
                positive_output: KeyAction::Single(Action::Key(KeyCode::Semicolon)),
                match_any: StateBits {
                    modifiers: HidModifiers::default().with_left_shift(true).with_right_shift(true),
                    leds: LedIndicator::default(),
                    mouse: HidMouseButtons::default(),
                },
                match_none: StateBits::default(),
                kept_modifiers: HidModifiers::default(),
                bindable: false,
            };

            let mut keyboard = create_test_keyboard_with_forks(fork1, fork2);

            // Press Dot key, by itself it should emit '.'
            keyboard.process_inner(key_event(3, 9, true)).await;
            assert_eq!(keyboard.held_keycodes[0], KeyCode::Dot);

            // Release Dot key
            keyboard.process_inner(key_event(3, 9, false)).await;
            assert_eq!(keyboard.held_keycodes[0], KeyCode::No);

            // Press LShift key
            keyboard.process_inner(key_event(3, 0, true)).await;

            // Press Dot key, with shift it should emit ':'
            keyboard.process_inner(key_event(3, 9, true)).await;
            assert_eq!(
                keyboard.resolve_modifiers(true),
                HidModifiers::new().with_left_shift(true)
            );
            assert_eq!(keyboard.held_keycodes[0], KeyCode::Semicolon);

            //Release Dot key
            keyboard.process_inner(key_event(3, 9, false)).await;
            assert_eq!(keyboard.held_keycodes[0], KeyCode::No);
            assert_eq!(
                keyboard.resolve_modifiers(false),
                HidModifiers::new().with_left_shift(true)
            );

            // Release LShift key
            keyboard.process_inner(key_event(3, 0, false)).await;
            assert_eq!(keyboard.held_modifiers, HidModifiers::new());
            assert_eq!(keyboard.resolve_modifiers(false), HidModifiers::new());

            // Press Comma key, by itself it should emit ','
            keyboard.process_inner(key_event(3, 8, true)).await;
            assert_eq!(keyboard.held_keycodes[0], KeyCode::Comma);

            // Release Dot key
            keyboard.process_inner(key_event(3, 8, false)).await;
            assert_eq!(keyboard.held_keycodes[0], KeyCode::No);

            // Press LShift key
            keyboard.process_inner(key_event(3, 0, true)).await;

            // Press Comma key, with shift it should emit ';' (shift is suppressed)
            keyboard.process_inner(key_event(3, 8, true)).await;
            assert_eq!(keyboard.resolve_modifiers(true), HidModifiers::new());
            assert_eq!(keyboard.held_keycodes[0], KeyCode::Semicolon);

            // Release Comma key, shift is still held
            keyboard.process_inner(key_event(3, 8, false)).await;
            assert_eq!(keyboard.held_keycodes[0], KeyCode::No);
            assert_eq!(
                keyboard.resolve_modifiers(false),
                HidModifiers::new().with_left_shift(true)
            );

            // Release LShift key
            keyboard.process_inner(key_event(3, 0, false)).await;
            assert_eq!(keyboard.held_modifiers, HidModifiers::new());
            assert_eq!(keyboard.resolve_modifiers(false), HidModifiers::new());
        };

        block_on(main);
    }
    #[test]
    fn test_fork_with_held_mouse_button() {
        let main = async {
            //{ trigger = "Z", negative_output = "MouseBtn5", positive_output = "C", match_any = "LCtrl|RCtrl|LShift|RShift", kept_modifiers="LShift|RShift" },
            let fork1 = Fork {
                trigger: KeyAction::Single(Action::Key(KeyCode::Z)),
                negative_output: KeyAction::Single(Action::Key(KeyCode::MouseBtn5)),
                positive_output: KeyAction::Single(Action::Key(KeyCode::C)),
                match_any: StateBits {
                    modifiers: HidModifiers::default()
                        .with_left_ctrl(true)
                        .with_right_ctrl(true)
                        .with_left_shift(true)
                        .with_right_shift(true),
                    leds: LedIndicator::default(),
                    mouse: HidMouseButtons::default(),
                },
                match_none: StateBits::default(),
                kept_modifiers: HidModifiers::default().with_left_shift(true).with_right_shift(true),
                bindable: false,
            };

            //{ trigger = "A", negative_output = "S", positive_output = "D", match_any = "MouseBtn5" },
            let fork2 = Fork {
                trigger: KeyAction::Single(Action::Key(KeyCode::A)),
                negative_output: KeyAction::Single(Action::Key(KeyCode::S)),
                positive_output: KeyAction::Single(Action::Key(KeyCode::D)),
                match_any: StateBits {
                    modifiers: HidModifiers::default(),
                    leds: LedIndicator::default(),
                    mouse: HidMouseButtons::default().with_button5(true),
                },
                match_none: StateBits::default(),
                kept_modifiers: HidModifiers::default(),
                bindable: false,
            };

            let mut keyboard = create_test_keyboard_with_forks(fork1, fork2);

            // disable th on a
            keyboard.keymap.borrow_mut().set_action_at(
                2,
                1,
                0,
                KeyAction::Single(Action::Key(KeyCode::A)),
            );


            // Press Z key, by itself it should emit 'MouseBtn5'
            keyboard.process_inner(key_event(3, 1, true)).await;
            assert_eq!(keyboard.held_keycodes[0], KeyCode::No);
            assert_eq!(keyboard.mouse_report.buttons, 1u8 << 4); // MouseBtn5

            // Release Z key
            keyboard.process_inner(key_event(3, 1, false)).await;
            assert_eq!(keyboard.held_keycodes[0], KeyCode::No);
            assert_eq!(keyboard.mouse_report.buttons, 0);

            // Press LCtrl key
            keyboard.process_inner(key_event(4, 0, true)).await;
            // Press LShift key
            keyboard.process_inner(key_event(3, 0, true)).await;
            assert_eq!(
                keyboard.resolve_modifiers(true),
                HidModifiers::new().with_left_ctrl(true).with_left_shift(true)
            );

            // Press 'Z' key, with Ctrl it should emit 'C', with suppressed ctrl, but kept shift
            keyboard.process_inner(key_event(3, 1, true)).await;
            assert_eq!(
                keyboard.resolve_modifiers(true),
                HidModifiers::new().with_left_shift(true)
            );
            assert_eq!(keyboard.held_keycodes[0], KeyCode::C);
            assert_eq!(keyboard.mouse_report.buttons, 0);

            // Release 'Z' key, suppression of ctrl is removed
            keyboard.process_inner(key_event(3, 1, false)).await;
            assert_eq!(keyboard.held_keycodes[0], KeyCode::No);
            assert_eq!(
                keyboard.resolve_modifiers(false),
                HidModifiers::new().with_left_ctrl(true).with_left_shift(true)
            );

            // Release LCtrl key
            keyboard.process_inner(key_event(4, 0, false)).await;
            assert_eq!(
                keyboard.resolve_modifiers(false),
                HidModifiers::new().with_left_shift(true)
            );

            // Release LShift key
            keyboard.process_inner(key_event(3, 0, false)).await;
            assert_eq!(keyboard.resolve_modifiers(false), HidModifiers::new());

            // Press 'A' key, by itself it should emit 'S'
            keyboard.process_inner(key_event(2, 1, true)).await;
            assert_eq!(keyboard.held_keycodes[0], KeyCode::S);

            // Release 'A' key
            keyboard.process_inner(key_event(2, 1, false)).await;
            assert_eq!(keyboard.held_keycodes[0], KeyCode::No);
            assert_eq!(keyboard.resolve_modifiers(false), HidModifiers::new());
            assert_eq!(keyboard.mouse_report.buttons, 0);

            Timer::after(Duration::from_millis(200)).await; // wait a bit

            // Press Z key, by itself it should emit 'MouseBtn5'
            keyboard.process_inner(key_event(3, 1, true)).await;
            assert_eq!(keyboard.held_keycodes[0], KeyCode::No);
            assert_eq!(keyboard.mouse_report.buttons, 1u8 << 4); // MouseBtn5 //this fails, but ok in debug - why?

            // Press 'A' key, with 'MouseBtn5' it should emit 'D'
            keyboard.process_inner(key_event(2, 1, true)).await;
            assert_eq!(keyboard.held_keycodes[0], KeyCode::D);

            // Release Z (MouseBtn1) key, 'D' is still held
            keyboard.process_inner(key_event(3, 8, false)).await;
            assert_eq!(keyboard.held_keycodes[0], KeyCode::D);

            // Release 'A' key -> releases 'D'
            keyboard.process_inner(key_event(2, 1, false)).await;
            assert_eq!(keyboard.held_keycodes[0], KeyCode::No);
        };

        block_on(main);
    }
    }
}<|MERGE_RESOLUTION|>--- conflicted
+++ resolved
@@ -33,11 +33,8 @@
 use crate::keycode::{KeyCode, ModifierCombination};
 use crate::keymap::KeyMap;
 use crate::light::LedIndicator;
-<<<<<<< HEAD
 #[cfg(all(feature = "split", feature = "_ble"))]
 use crate::split::ble::central::update_activity_time;
-=======
->>>>>>> 72ef6df8
 use crate::tap_hold::TapHoldDecision::{ChordHold, CleanBuffer, Hold};
 use crate::tap_hold::{ChordHoldState, HoldingKey, TapHoldDecision, TapHoldState};
 use crate::{boot, COMBO_MAX_LENGTH, FORK_MAX_NUM};
@@ -91,13 +88,8 @@
     /// The report is sent using `send_report`.
     async fn run(&mut self) {
         loop {
-<<<<<<< HEAD
-            let result: LoopState = match self.next_tap_hold_event() {
-                Some(event) => self.process_buffered_tap_hold_event(event).await,
-=======
             let result = match self.next_buffered_key() {
                 Some(key) => self.process_buffered_key(key).await,
->>>>>>> 72ef6df8
                 None => {
                     // No buffered tap-hold event, wait for new key
                     let key_event = KEY_EVENT_CHANNEL.receive().await;
@@ -279,45 +271,25 @@
     }
 
     // A tap hold key reaches timeout, turning into hold press event
-<<<<<<< HEAD
-    async fn process_tap_hold_timeout(&mut self, tap_hold: HoldingKey) -> LoopState {
-        if let Some(mut hold_key) = self.get_holding_key_from_buffer(tap_hold.key_event) {
-=======
     async fn process_tap_hold_timeout(&mut self, key: HoldingKey) -> LoopState {
         if let Some(mut hold_key) = self.get_holding_key_from_buffer(key.key_event) {
->>>>>>> 72ef6df8
             match hold_key.action {
                 KeyAction::TapHold(_, hold_action) => {
                     match hold_key.state {
                         Initial => {
                             hold_key.update_state(TapHoldState::BeforeHold);
                             self.process_key_action_normal(hold_action, hold_key.key_event).await;
-<<<<<<< HEAD
-                            debug!("{:?} timeout and send HOLD action", tap_hold.key_event);
-=======
                             debug!("{:?} timeout and send HOLD action", key.key_event);
->>>>>>> 72ef6df8
                             hold_key.update_state(TapHoldState::PostHold);
 
                             self.push_and_sort_buffers(hold_key);
                         }
                         _ => {
-<<<<<<< HEAD
-                            // Marked as post hold
-                            warn!(
-                                "!fallback: {:?} key in post state {:?}",
-                                tap_hold.key_event, hold_key.state
-                            );
-                            // post release maybe, there should not be other state right now
-                            //release
-                            self.process_key_action_normal(hold_action, tap_hold.key_event).await;
-=======
                             // Should not happen
                             warn!("!fallback: {:?} key in post state {:?}", key.key_event, hold_key.state);
                             // Post release maybe, there should not be other state right now
                             // Release
                             self.process_key_action_normal(hold_action, key.key_event).await;
->>>>>>> 72ef6df8
                         }
                     }
                 }
@@ -326,11 +298,7 @@
                 }
             }
         } else {
-<<<<<<< HEAD
-            error!("Hold event not exists: {:?}", tap_hold);
-=======
             error!("Hold event not exists: {:?}", key);
->>>>>>> 72ef6df8
         }
         LoopState::OK
     }
@@ -349,11 +317,6 @@
         });
     }
 
-<<<<<<< HEAD
-    async fn process_buffered_tap_hold_event(&mut self, tap_hold: HoldingKey) -> LoopState {
-        let time_left = if self.keymap.borrow().behavior.tap_hold.hold_timeout > tap_hold.pressed_time.elapsed() {
-            self.keymap.borrow().behavior.tap_hold.hold_timeout - tap_hold.pressed_time.elapsed()
-=======
     /// Process the latest buffered key.
     ///
     /// The given holding key is a copy of the buffered key. Only tap-hold keys are considered now.
@@ -361,29 +324,19 @@
     async fn process_buffered_key(&mut self, key: HoldingKey) -> LoopState {
         let time_left = if self.keymap.borrow().behavior.tap_hold.hold_timeout > key.pressed_time.elapsed() {
             self.keymap.borrow().behavior.tap_hold.hold_timeout - key.pressed_time.elapsed()
->>>>>>> 72ef6df8
         } else {
             Duration::from_ticks(0)
         };
 
         debug!(
-<<<<<<< HEAD
-            "[TAP-HOLD] Processing with TAP hold events: {:?}, timeout in {} ms",
-            tap_hold.key_event,
-=======
             "[TAP-HOLD] Processing buffered tap-hold key: {:?}, timeout in {} ms",
             key.key_event,
->>>>>>> 72ef6df8
             time_left.as_millis()
         );
 
         // Wait for hold timeout or new key event
         match select(Timer::after(time_left), KEY_EVENT_CHANNEL.receive()).await {
-<<<<<<< HEAD
-            Either::First(_) => self.process_tap_hold_timeout(tap_hold).await,
-=======
             Either::First(_) => self.process_tap_hold_timeout(key).await,
->>>>>>> 72ef6df8
             Either::Second(key_event) => {
                 // Process new key event
                 debug!("[TAP-HOLD] Interrupted into new key event: {:?}", key_event);
@@ -1759,14 +1712,6 @@
         }
     }
 
-<<<<<<< HEAD
-    // TODO: improve performance
-    fn next_tap_hold_event(&mut self) -> Option<HoldingKey> {
-        // Release an unprocessed key
-        self.holding_buffer
-            .iter()
-            .filter_map(|key| if key.state == Initial { Some(key.clone()) } else { None })
-=======
     /// Get a copy of the next tap-hold key in the buffer.
     // TODO: improve performance
     fn next_buffered_key(&mut self) -> Option<HoldingKey> {
@@ -1774,7 +1719,6 @@
         self.holding_buffer
             .iter()
             .filter_map(|key| if key.state == Initial { Some(key.clone()) } else { None }) // Now only tap-hold keys are considered actually
->>>>>>> 72ef6df8
             .min_by_key(|e| e.pressed_time) // TODO: If per-key timeout is added, sort by the timeout time here
     }
 
@@ -1968,13 +1912,8 @@
     }
 
     async fn force_timeout_first_hold(keyboard: &mut Keyboard<'static, 5, 14, 2>) {
-<<<<<<< HEAD
-        let event = keyboard.next_tap_hold_event().unwrap();
-        keyboard.process_buffered_tap_hold_event(event).await;
-=======
         let key = keyboard.next_buffered_key().unwrap();
         keyboard.process_buffered_key(key).await;
->>>>>>> 72ef6df8
     }
 
     fn create_test_keyboard_with_forks(fork1: Fork, fork2: Fork) -> Keyboard<'static, 5, 14, 2> {
