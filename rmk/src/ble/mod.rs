--- conflicted
+++ resolved
@@ -6,12 +6,6 @@
 #[cfg(feature = "_nrf_ble")]
 pub mod nrf;
 
-<<<<<<< HEAD
-use defmt::error;
-=======
-use embassy_sync::{blocking_mutex::raw::CriticalSectionRawMutex, channel::Receiver};
-use embassy_time::Timer;
->>>>>>> 1f67180f
 #[cfg(any(feature = "nrf52840_ble", feature = "nrf52833_ble"))]
 pub use nrf::SOFTWARE_VBUS;
 use nrf_softdevice::ble::{gatt_server, Connection};
@@ -22,7 +16,6 @@
     keyboard::KEYBOARD_REPORT_CHANNEL,
 };
 
-<<<<<<< HEAD
 pub(crate) struct BleKeyboardWriter<'a> {
     conn: &'a Connection,
     keyboard_handle: u16,
@@ -94,64 +87,6 @@
                     .map_err(|_| HidError::ReportSerializeError)?;
                 self.write(self.system_control_handle, &buf).await?;
                 Ok(n)
-=======
-/// BLE communication task, send reports to host via BLE.
-/// TODO: Merge `ble_communication_task` and `communication_task` into one task.
-pub(crate) async fn ble_communication_task<
-    'a,
-    W: HidWriterWrapper,
-    W2: HidWriterWrapper,
-    W3: HidWriterWrapper,
-    W4: HidWriterWrapper,
->(
-    keyboard_report_receiver: &Receiver<
-        'a,
-        CriticalSectionRawMutex,
-        KeyboardReportMessage,
-        REPORT_CHANNEL_SIZE,
-    >,
-    ble_keyboard_writer: &mut W,
-    ble_media_writer: &mut W2,
-    ble_system_control_writer: &mut W3,
-    ble_mouse_writer: &mut W4,
-) {
-    // Wait 1 seconds, ensure that gatt server has been started
-    Timer::after_secs(1).await;
-    loop {
-        let report = keyboard_report_receiver.receive().await;
-        // Only send the report after the connection is established.
-        if CONNECTION_STATE.load(core::sync::atomic::Ordering::Acquire) {
-            match report {
-                KeyboardReportMessage::KeyboardReport(report) => {
-                    debug!(
-                        "Send keyboard report via BLE: {:?}, modifier: {:b}",
-                        report.keycodes, report.modifier
-                    );
-                    match ble_keyboard_writer.write_serialize(&report).await {
-                        Ok(()) => {}
-                        Err(e) => error!("Send keyboard report error: {:?}", e),
-                    };
-                }
-                KeyboardReportMessage::CompositeReport(report, report_type) => {
-                    match report_type {
-                        CompositeReportType::Media => {
-                            write_other_report_to_host(report, report_type, ble_media_writer).await
-                        }
-                        CompositeReportType::Mouse => {
-                            write_other_report_to_host(report, report_type, ble_mouse_writer).await
-                        }
-                        CompositeReportType::System => {
-                            write_other_report_to_host(
-                                report,
-                                report_type,
-                                ble_system_control_writer,
-                            )
-                            .await
-                        }
-                        CompositeReportType::None => (),
-                    };
-                }
->>>>>>> 1f67180f
             }
         }
     }
