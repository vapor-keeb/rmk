use crate::config::BleBatteryConfig;
use embassy_time::Timer;
use nrf_softdevice::ble::Connection;

use super::server::BleServer;

#[nrf_softdevice::gatt_service(uuid = "180f")]
#[derive(Debug, Clone, Copy)]
pub(crate) struct BatteryService {
    #[characteristic(uuid = "2a19", read, notify)]
    battery_level: u8,
}

impl<'a> BatteryService {
    fn check_charging_state(battery_config: &BleBatteryConfig<'a>) {
        // if let Some(ref is_charging_pin) = battery_config.charge_state_pin {
        //     if is_charging_pin.is_low() == battery_config.charge_state_low_active {
        //         info!("Charging!");
        //         if let Some(ref mut charge_led) = battery_config.charge_led_pin {
        //             if battery_config.charge_led_low_active {
        //                 charge_led.set_low()
        //             } else {
        //                 charge_led.set_high()
        //             }
        //         }
        //     } else {
        //         info!("Not charging!");
        //         if let Some(ref mut charge_led) = battery_config.charge_led_pin {
        //             if battery_config.charge_led_low_active {
        //                 charge_led.set_high()
        //             } else {
        //                 charge_led.set_low()
        //             }
        //         }
        //     }
        // }
    }

    pub(crate) async fn run(
        &mut self,
        battery_config: &BleBatteryConfig<'a>,
        conn: &Connection,
    ) {
        // Wait 1 seconds, ensure that gatt server has been started
        Timer::after_secs(1).await;
        BatteryService::check_charging_state(battery_config);

        loop {
<<<<<<< HEAD
            // if let Some(ref mut saadc) = battery_config.saadc {
            //     let mut buf = [0i16; 1];
            //     saadc.sample(&mut buf).await;
            //     // We only sampled one ADC channel.
            //     let val: u8 = self.get_battery_percent(buf[0], battery_config);
            //     match self.battery_level_notify(conn, &val) {
            //         Ok(_) => info!("Battery value: {}", val),
            //         Err(e) => match self.battery_level_set(&val) {
            //             Ok(_) => info!("Battery value set: {}", val),
            //             Err(e2) => error!("Battery value notify error: {}, set error: {}", e, e2),
            //         },
            //     }
            //     if val < 10 {
            //         // The battery is low, blink the led!
            //         if let Some(ref mut charge_led) = battery_config.charge_led_pin {
            //             charge_led.toggle();
            //         }
            //         Timer::after_millis(200).await;
            //         continue;
            //     } else {
            //         // Turn off the led
            //         if let Some(ref mut charge_led) = battery_config.charge_led_pin {
            //             if battery_config.charge_led_low_active {
            //                 charge_led.set_high();
            //             } else {
            //                 charge_led.set_low();
            //             }
            //         }
            //     }
            // } else {
            //     // No SAADC, skip battery check
            //     Timer::after_secs(u32::MAX as u64).await;
            // }
=======
            if let Some(ref mut saadc) = battery_config.saadc {
                let mut buf = [0i16; 1];
                saadc.sample(&mut buf).await;
                // We only sampled one ADC channel.
                let val: u8 = self.get_battery_percent(buf[0], battery_config);
                match self.battery_level_notify(conn, &val) {
                    Ok(_) => info!("Battery value: {}", val),
                    Err(e) => match self.battery_level_set(&val) {
                        Ok(_) => info!("Battery value set: {}", val),
                        Err(e2) => {
                            error!("Battery value notify error: {:?}, set error: {:?}", e, e2)
                        }
                    },
                }
                if val < 10 {
                    // The battery is low, blink the led!
                    if let Some(ref mut charge_led) = battery_config.charge_led_pin {
                        charge_led.toggle();
                    }
                    Timer::after_secs(2).await;
                    continue;
                } else {
                    // Turn off the led
                    if let Some(ref mut charge_led) = battery_config.charge_led_pin {
                        if battery_config.charge_led_low_active {
                            charge_led.set_high();
                        } else {
                            charge_led.set_low();
                        }
                    }
                }
            } else {
                // No SAADC, skip battery check
                Timer::after_secs(u32::MAX as u64).await;
            }
>>>>>>> 1f67180f

            // Check charging state
            BatteryService::check_charging_state(battery_config);

            // Sample every 120s
            Timer::after_secs(120).await
        }
    }

    // TODO: Make battery calculation user customizable
    fn get_battery_percent(&self, val: i16, battery_config: &BleBatteryConfig<'a>) -> u8 {
        info!("Detected adc value: {:?}", val);
        // Avoid overflow
        let val = val as i32;

        // According to nRF52840's datasheet, for single_ended saadc:
        // val = v_adc * (gain / reference) * 2^(resolution)
        //
        // When using default setting, gain = 1/6, reference = 0.6v, resolution = 12bits, so:
        // val = v_adc * 1137.8
        //
        // For example, rmk-ble-keyboard uses two resistors 820K and 2M adjusting the v_adc, then,
        // v_adc = v_bat * measured / total => val = v_bat * 1137.8 * measured / total
        //
        // If the battery voltage range is 3.6v ~ 4.2v, the adc val range should be (4096 ~ 4755) * measured / total
        let mut measured = battery_config.adc_divider_measured as i32;
        let mut total = battery_config.adc_divider_total as i32;
        if 500 < val && val < 1000 {
            // Thing becomes different when using vddh as reference
            // The adc value for vddh pin is actually vddh/5,
            // so we use this rough range to detect vddh
            measured = 1;
            total = 5;
        }
        if val > 4755_i32 * measured / total {
            // 4755 ~= 4.2v * 1137.8
            100_u8
        } else if val < 4055_i32 * measured / total {
            // 4096 ~= 3.6v * 1137.8
            // To simplify the calculation, we use 4055 here
            0_u8
        } else {
            ((val * total / measured - 4055) / 7) as u8
        }
    }
}

impl BleServer {
    pub(crate) fn set_battery_value(&self, conn: &Connection, val: &u8) {
        match self.bas.battery_level_notify(conn, val) {
            Ok(_) => info!("Battery value: {}", val),
            Err(e) => match self.bas.battery_level_set(val) {
                Ok(_) => info!("Battery value set: {}", val),
                Err(e2) => error!("Battery value notify error: {:?}, set error: {:?}", e, e2),
            },
        }
    }
}<|MERGE_RESOLUTION|>--- conflicted
+++ resolved
@@ -46,7 +46,6 @@
         BatteryService::check_charging_state(battery_config);
 
         loop {
-<<<<<<< HEAD
             // if let Some(ref mut saadc) = battery_config.saadc {
             //     let mut buf = [0i16; 1];
             //     saadc.sample(&mut buf).await;
@@ -80,43 +79,6 @@
             //     // No SAADC, skip battery check
             //     Timer::after_secs(u32::MAX as u64).await;
             // }
-=======
-            if let Some(ref mut saadc) = battery_config.saadc {
-                let mut buf = [0i16; 1];
-                saadc.sample(&mut buf).await;
-                // We only sampled one ADC channel.
-                let val: u8 = self.get_battery_percent(buf[0], battery_config);
-                match self.battery_level_notify(conn, &val) {
-                    Ok(_) => info!("Battery value: {}", val),
-                    Err(e) => match self.battery_level_set(&val) {
-                        Ok(_) => info!("Battery value set: {}", val),
-                        Err(e2) => {
-                            error!("Battery value notify error: {:?}, set error: {:?}", e, e2)
-                        }
-                    },
-                }
-                if val < 10 {
-                    // The battery is low, blink the led!
-                    if let Some(ref mut charge_led) = battery_config.charge_led_pin {
-                        charge_led.toggle();
-                    }
-                    Timer::after_secs(2).await;
-                    continue;
-                } else {
-                    // Turn off the led
-                    if let Some(ref mut charge_led) = battery_config.charge_led_pin {
-                        if battery_config.charge_led_low_active {
-                            charge_led.set_high();
-                        } else {
-                            charge_led.set_low();
-                        }
-                    }
-                }
-            } else {
-                // No SAADC, skip battery check
-                Timer::after_secs(u32::MAX as u64).await;
-            }
->>>>>>> 1f67180f
 
             // Check charging state
             BatteryService::check_charging_state(battery_config);
