use super::spec::{BleCharacteristics, BleDescriptor, BLE_HID_SERVICE_UUID};
use crate::{
    ble::{
        descriptor::{BleCompositeReportType, BleKeyboardReport},
        HidError,
    },
    hid::HidReaderTrait,
    light::LedIndicator,
};
<<<<<<< HEAD
use defmt::{error, info, warn, Format};
use embassy_sync::{blocking_mutex::raw::CriticalSectionRawMutex, channel::Channel};
=======
>>>>>>> 1f67180f
use nrf_softdevice::{
    ble::{
        gatt_server::{
            self,
            builder::ServiceBuilder,
            characteristic::{Attribute, Metadata, Properties},
            RegisterError,
        },
        Connection, SecurityMode,
    },
    Softdevice,
};
use usbd_hid::descriptor::SerializedDescriptor as _;

static LED_CHANNEL: Channel<CriticalSectionRawMutex, LedIndicator, 4> = Channel::new();

#[allow(dead_code)]
<<<<<<< HEAD
#[derive(Debug, Clone, Copy, defmt::Format)]
=======
#[derive(Debug)]
>>>>>>> 1f67180f
pub(crate) struct HidService {
    hid_info: u16,
    report_map: u16,
    hid_control: u16,
    pub(crate) input_keyboard: u16,
    input_keyboard_cccd: u16,
    input_keyboard_descriptor: u16,
    pub(crate) output_keyboard: u16,
    output_keyboard_descriptor: u16,
    pub(crate) input_media_keys: u16,
    input_media_keys_cccd: u16,
    input_media_keys_descriptor: u16,
    pub(crate) input_mouse_keys: u16,
    input_mouse_keys_cccd: u16,
    input_mouse_keys_descriptor: u16,
    pub(crate) input_system_keys: u16,
    input_system_keys_cccd: u16,
    input_system_keys_descriptor: u16,
}

impl HidService {
    pub(crate) fn new(sd: &mut Softdevice) -> Result<Self, RegisterError> {
        let mut service_builder = ServiceBuilder::new(sd, BLE_HID_SERVICE_UUID)?;

        let hid_info_handle = service_builder
            .add_characteristic(
                BleCharacteristics::HidInfo.uuid(),
                Attribute::new([
                    0x1u8, 0x1u8,  // HID version: 1.1
                    0x00u8, // Country Code
                    0x03u8, // Remote wake + Normally Connectable
                ])
                .security(SecurityMode::JustWorks),
                Metadata::new(Properties::new().read()),
            )?
            .build();

        let report_map_handle = service_builder
            .add_characteristic(
                BleCharacteristics::ReportMap.uuid(),
                Attribute::new(BleKeyboardReport::desc()).security(SecurityMode::JustWorks),
                Metadata::new(Properties::new().read()),
            )?
            .build();

        let hid_control_handle = service_builder
            .add_characteristic(
                BleCharacteristics::HidControlPoint.uuid(),
                Attribute::new([0u8]).security(SecurityMode::JustWorks),
                Metadata::new(Properties::new().write_without_response()),
            )?
            .build();

        let mut input_keyboard = service_builder.add_characteristic(
            BleCharacteristics::HidReport.uuid(),
            Attribute::new([0u8; 8]).security(SecurityMode::JustWorks),
            Metadata::new(Properties::new().read().notify()),
        )?;
        let input_keyboard_desc = input_keyboard.add_descriptor(
            BleDescriptor::ReportReference.uuid(),
            Attribute::new([BleCompositeReportType::Keyboard as u8, 1u8]) // First is report ID, second is in/out
                .security(SecurityMode::JustWorks),
        )?;
        let input_keyboard_handle = input_keyboard.build();

        let mut output_keyboard = service_builder.add_characteristic(
            BleCharacteristics::HidReport.uuid(),
            Attribute::new([0u8; 1]).security(SecurityMode::JustWorks),
            Metadata::new(Properties::new().read().write().write_without_response()),
        )?;
        let output_keyboard_desc = output_keyboard.add_descriptor(
            BleDescriptor::ReportReference.uuid(),
            Attribute::new([BleCompositeReportType::Keyboard as u8, 2u8])
                .security(SecurityMode::JustWorks),
        )?;
        let output_keyboard_handle = output_keyboard.build();

        let mut input_media_keys = service_builder.add_characteristic(
            BleCharacteristics::HidReport.uuid(),
            Attribute::new([0u8; 2]).security(SecurityMode::JustWorks),
            Metadata::new(Properties::new().read().notify()),
        )?;
        let input_media_keys_desc = input_media_keys.add_descriptor(
            BleDescriptor::ReportReference.uuid(),
            Attribute::new([BleCompositeReportType::Media as u8, 1u8])
                .security(SecurityMode::JustWorks),
        )?;
        let input_media_keys_handle = input_media_keys.build();

        let mut input_system_keys = service_builder.add_characteristic(
            BleCharacteristics::HidReport.uuid(),
            Attribute::new([0u8; 1]).security(SecurityMode::JustWorks),
            Metadata::new(Properties::new().read().notify()),
        )?;
        let input_system_keys_desc = input_system_keys.add_descriptor(
            BleDescriptor::ReportReference.uuid(),
            Attribute::new([BleCompositeReportType::System as u8, 1u8])
                .security(SecurityMode::JustWorks),
        )?;
        let input_system_keys_handle = input_system_keys.build();

        let mut input_mouse = service_builder.add_characteristic(
            BleCharacteristics::HidReport.uuid(),
            Attribute::new([0u8; 5]).security(SecurityMode::JustWorks),
            Metadata::new(Properties::new().read().notify()),
        )?;
        let input_mouse_desc = input_mouse.add_descriptor(
            BleDescriptor::ReportReference.uuid(),
            Attribute::new([BleCompositeReportType::Mouse as u8, 1u8])
                .security(SecurityMode::JustWorks),
        )?;
        let input_mouse_handle = input_mouse.build();

        let _service_handle = service_builder.build();

        Ok(HidService {
            hid_info: hid_info_handle.value_handle,
            report_map: report_map_handle.value_handle,
            hid_control: hid_control_handle.value_handle,
            input_keyboard: input_keyboard_handle.value_handle,
            input_keyboard_cccd: input_keyboard_handle.cccd_handle,
            input_keyboard_descriptor: input_keyboard_desc.handle(),
            output_keyboard: output_keyboard_handle.value_handle,
            output_keyboard_descriptor: output_keyboard_desc.handle(),
            input_media_keys: input_media_keys_handle.value_handle,
            input_media_keys_cccd: input_media_keys_handle.cccd_handle,
            input_media_keys_descriptor: input_media_keys_desc.handle(),
            input_system_keys: input_system_keys_handle.value_handle,
            input_system_keys_cccd: input_system_keys_handle.cccd_handle,
            input_system_keys_descriptor: input_system_keys_desc.handle(),
            input_mouse_keys: input_mouse_handle.value_handle,
            input_mouse_keys_cccd: input_mouse_handle.cccd_handle,
            input_mouse_keys_descriptor: input_mouse_desc.handle(),
        })
    }

    pub(crate) fn send_ble_keyboard_report(&self, conn: &Connection, data: &[u8]) {
        gatt_server::notify_value(conn, self.input_keyboard, data)
            .map_err(|e| error!("send keyboard report error: {:?}", e))
            .ok();
    }

    pub(crate) fn send_ble_media_report(&self, conn: &Connection, data: &[u8]) {
        gatt_server::notify_value(conn, self.input_media_keys, data)
            .map_err(|e| error!("send keyboard report error: {:?}", e))
            .ok();
    }
}

impl gatt_server::Service for HidService {
    type Event = HidServiceEvent;

    fn on_write(&self, handle: u16, data: &[u8]) -> Option<Self::Event> {
        if handle == self.input_keyboard_cccd {
            Some(HidServiceEvent::InputKeyboardCccdWrite)
        } else if handle == self.input_media_keys_cccd {
            Some(HidServiceEvent::InputMediaKeyCccdWrite)
        } else if handle == self.input_mouse_keys_cccd {
            Some(HidServiceEvent::InputMouseKeyCccdWrite)
        } else if handle == self.input_system_keys_cccd {
            Some(HidServiceEvent::InputSystemKeyCccdWrite)
        } else if handle == self.output_keyboard {
            // Fires if a keyboard output is changed - e.g. the caps lock LED
            let led_indicator = LedIndicator::from_bits(data[0]);
            info!("HID output keyboard: {:?}", led_indicator);
            // Retry 3 times in case the channel is full(which is really rare)
            for _i in 0..3 {
                match LED_CHANNEL.try_send(led_indicator) {
                    Ok(_) => break,
                    Err(e) => warn!("LED channel full, retrying: {:?}", e),
                }
            }
            Some(HidServiceEvent::OutputKeyboard)
        } else {
            None
        }
    }
}

#[allow(unused)]
#[derive(Debug)]
#[cfg_attr(feature = "defmt", derive(defmt::Format))]
pub(crate) enum HidServiceEvent {
    InputKeyboardCccdWrite,
    InputMediaKeyCccdWrite,
    InputMouseKeyCccdWrite,
    InputSystemKeyCccdWrite,
    OutputKeyboard,
}

pub(crate) struct BleLedReader {}

impl HidReaderTrait for BleLedReader {
    type ReportType = LedIndicator;

    async fn read_report(&mut self) -> Result<Self::ReportType, HidError> {
        Ok(LED_CHANNEL.receive().await)
    }
}<|MERGE_RESOLUTION|>--- conflicted
+++ resolved
@@ -7,11 +7,7 @@
     hid::HidReaderTrait,
     light::LedIndicator,
 };
-<<<<<<< HEAD
-use defmt::{error, info, warn, Format};
 use embassy_sync::{blocking_mutex::raw::CriticalSectionRawMutex, channel::Channel};
-=======
->>>>>>> 1f67180f
 use nrf_softdevice::{
     ble::{
         gatt_server::{
@@ -29,11 +25,8 @@
 static LED_CHANNEL: Channel<CriticalSectionRawMutex, LedIndicator, 4> = Channel::new();
 
 #[allow(dead_code)]
-<<<<<<< HEAD
-#[derive(Debug, Clone, Copy, defmt::Format)]
-=======
-#[derive(Debug)]
->>>>>>> 1f67180f
+#[derive(Debug, Clone, Copy)]
+#[cfg_attr(feature = "defmt", derive(defmt::Format))]
 pub(crate) struct HidService {
     hid_info: u16,
     report_map: u16,
