--- conflicted
+++ resolved
@@ -32,10 +32,6 @@
 use bonder::MultiBonder;
 use core::sync::atomic::{AtomicU8, Ordering};
 use core::{cell::RefCell, mem};
-<<<<<<< HEAD
-use defmt::{debug, error, info, unwrap};
-=======
->>>>>>> 1f67180f
 use embassy_executor::Spawner;
 use embassy_futures::join::join;
 use embassy_futures::select::{select, select4, Either4};
@@ -600,22 +596,9 @@
     let matrix_fut = matrix.scan();
     let keyboard_fut = keyboard.run();
     let storage_fut = storage.run();
-<<<<<<< HEAD
     let mut dummy_reporter = DummyReporter {};
 
     match select4(matrix_fut, keyboard_fut, storage_fut, dummy_reporter.run()).await {
-=======
-    let dummy_communication = async {
-        loop {
-            keyboard_report_receiver.receive().await;
-            warn!("Dummy service receives")
-        }
-    };
-    // Even for dummy service, we need to set the connection state to true.
-    // So that we can receive the matrix scan result from split, which might be used for profile switching
-    CONNECTION_STATE.store(true, Ordering::Release);
-    match select4(matrix_fut, keyboard_fut, storage_fut, dummy_communication).await {
->>>>>>> 1f67180f
         Either4::First(_) => (),
         Either4::Second(_) => (),
         Either4::Third(_) => (),
