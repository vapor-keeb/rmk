pub mod dummy_flash;
mod eeconfig;

<<<<<<< HEAD
=======
use crate::{
    action::EncoderAction,
    channel::FLASH_CHANNEL,
    combo::{Combo, COMBO_MAX_LENGTH},
    config::StorageConfig,
    fork::{Fork, StateBits},
    hid_state::{HidModifiers, HidMouseButtons},
    light::LedIndicator,
    BUILD_HASH,
};
use byteorder::{BigEndian, ByteOrder};
>>>>>>> 596feb49
use core::fmt::Debug;
use core::ops::Range;

use byteorder::{BigEndian, ByteOrder};
use embassy_embedded_hal::adapter::BlockingAsync;
use embassy_sync::signal::Signal;
use embedded_storage::nor_flash::NorFlash;
use embedded_storage_async::nor_flash::NorFlash as AsyncNorFlash;
use heapless::Vec;
use sequential_storage::cache::NoCache;
use sequential_storage::map::{fetch_all_items, fetch_item, store_item, SerializationError, Value};
use sequential_storage::Error as SSError;
#[cfg(feature = "_ble")]
use {
    crate::ble::trouble::profile::ProfileInfo,
    trouble_host::{prelude::*, BondInformation, LongTermKey},
};

use self::eeconfig::EeKeymapConfig;
use crate::action::{EncoderAction, KeyAction};
use crate::channel::FLASH_CHANNEL;
use crate::combo::{Combo, COMBO_MAX_LENGTH};
use crate::config::StorageConfig;
use crate::keyboard_macro::MACRO_SPACE_SIZE;
use crate::via::keycode_convert::{from_via_keycode, to_via_keycode};
use crate::BUILD_HASH;

/// Signal to synchronize the flash operation status, usually used outside of the flash task.
/// True if the flash operation is finished correctly, false if the flash operation is finished with error.
pub(crate) static FLASH_OPERATION_FINISHED: Signal<crate::RawMutex, bool> = Signal::new();

// Message send from bonder to flash task, which will do saving or clearing operation
#[derive(Clone, Debug)]
#[cfg_attr(feature = "defmt", derive(defmt::Format))]
pub(crate) enum FlashOperationMessage {
    #[cfg(feature = "_ble")]
    // BLE profile info to be saved
    ProfileInfo(ProfileInfo),
    #[cfg(feature = "_ble")]
    // Current active BLE profile number
    ActiveBleProfile(u8),
    // Clear the storage
    Reset,
    // Clear info of given slot number
    ClearSlot(u8),
    // Layout option
    LayoutOptions(u32),
    // Default layer number
    DefaultLayer(u8),
    // Write macro
    WriteMacro([u8; MACRO_SPACE_SIZE]),
    // Write a key in keymap
    KeymapKey {
        layer: u8,
        col: u8,
        row: u8,
        action: KeyAction,
    },
    // Write encoder configuration
    EncoderKey {
        idx: u8,
        layer: u8,
        action: EncoderAction,
    },
    // Current saved connection type
    ConnectionType(u8),
    // Write combo
    WriteCombo(ComboData),
    // Write fork
    WriteFork(ForkData),
}

/// StorageKeys is the prefix digit stored in the flash, it's used to identify the type of the stored data.
///
/// This is because the whole storage item is an Rust enum due to the limitation of `sequential_storage`.
/// When deserializing, we need to know the type of the stored data to know how to parse it, the first byte of the stored data is always the type, aka StorageKeys.
#[repr(u32)]
pub(crate) enum StorageKeys {
    StorageConfig,
    LedLightConfig,
    RgbLightConfig,
    KeymapConfig,
    LayoutConfig,
    KeymapKeys,
    MacroData,
    ComboData,
    ConnectionType,
    EncoderKeys,
<<<<<<< HEAD
    #[cfg(feature = "_ble")]
=======
    ForkData,
    #[cfg(feature = "_nrf_ble")]
>>>>>>> 596feb49
    ActiveBleProfile = 0xEE,
    #[cfg(feature = "_ble")]
    BleBondInfo = 0xEF,
}

impl StorageKeys {
    pub(crate) fn from_u8(value: u8) -> Option<Self> {
        match value {
            0 => Some(StorageKeys::StorageConfig),
            1 => Some(StorageKeys::LedLightConfig),
            2 => Some(StorageKeys::RgbLightConfig),
            3 => Some(StorageKeys::KeymapConfig),
            4 => Some(StorageKeys::LayoutConfig),
            5 => Some(StorageKeys::KeymapKeys),
            6 => Some(StorageKeys::MacroData),
            7 => Some(StorageKeys::ComboData),
            8 => Some(StorageKeys::ConnectionType),
            9 => Some(StorageKeys::EncoderKeys),
<<<<<<< HEAD
            #[cfg(feature = "_ble")]
            0xEE => Some(StorageKeys::ActiveBleProfile),
            #[cfg(feature = "_ble")]
=======
            10 => Some(StorageKeys::ForkData),
            #[cfg(feature = "_nrf_ble")]
>>>>>>> 596feb49
            0xEF => Some(StorageKeys::BleBondInfo),
            _ => None,
        }
    }
}

#[derive(Clone, Debug)]
#[cfg_attr(feature = "defmt", derive(defmt::Format))]
pub(crate) enum StorageData {
    StorageConfig(LocalStorageConfig),
    LayoutConfig(LayoutConfig),
    KeymapConfig(EeKeymapConfig),
    KeymapKey(KeymapKey),
    EncoderConfig(EncoderConfig),
    // TODO: To reduce the size of this enum, is it worth to store macro data in another storage?
    MacroData([u8; MACRO_SPACE_SIZE]),
    ComboData(ComboData),
    ConnectionType(u8),
<<<<<<< HEAD
    #[cfg(feature = "_ble")]
    BondInfo(ProfileInfo),
    #[cfg(feature = "_ble")]
=======
    ForkData(ForkData),
    #[cfg(feature = "_nrf_ble")]
    BondInfo(BondInfo),
    #[cfg(feature = "_nrf_ble")]
>>>>>>> 596feb49
    ActiveBleProfile(u8),
}

/// Get the key to retrieve the keymap key from the storage.
pub(crate) fn get_keymap_key<const ROW: usize, const COL: usize, const NUM_LAYER: usize>(
    row: usize,
    col: usize,
    layer: usize,
) -> u32 {
    (0x1000 + layer * COL * ROW + row * COL + col) as u32
}

/// Get the key to retrieve the bond info from the storage.
pub(crate) fn get_bond_info_key(slot_num: u8) -> u32 {
    0x2000 + slot_num as u32
}

/// Get the key to retrieve the combo from the storage.
pub(crate) fn get_combo_key(idx: usize) -> u32 {
    (0x3000 + idx) as u32
}
pub(crate) fn get_fork_key(idx: usize) -> u32 {
    (0x4000 + idx) as u32
}

/// Get the key to retrieve the encoder config from the storage.
pub(crate) fn get_encoder_config_key<const NUM_ENCODER: usize>(idx: usize, layer: usize) -> u32 {
    (0x4000 + idx + NUM_ENCODER * layer) as u32
}

impl Value<'_> for StorageData {
    fn serialize_into(&self, buffer: &mut [u8]) -> Result<usize, SerializationError> {
        if buffer.len() < 6 {
            return Err(SerializationError::BufferTooSmall);
        }
        match self {
            StorageData::StorageConfig(c) => {
                buffer[0] = StorageKeys::StorageConfig as u8;
                // If enabled, write 0 to flash.
                if c.enable {
                    buffer[1] = 0;
                } else {
                    buffer[1] = 1;
                }
                // Save build_hash
                BigEndian::write_u32(&mut buffer[2..6], c.build_hash);
                Ok(6)
            }
            StorageData::LayoutConfig(c) => {
                buffer[0] = StorageKeys::LayoutConfig as u8;
                buffer[1] = c.default_layer;
                BigEndian::write_u32(&mut buffer[2..6], c.layout_option);
                Ok(6)
            }
            StorageData::KeymapConfig(c) => {
                buffer[0] = StorageKeys::KeymapConfig as u8;
                let bits = c.into_bits();
                BigEndian::write_u16(&mut buffer[1..3], bits);
                Ok(3)
            }
            StorageData::KeymapKey(k) => {
                buffer[0] = StorageKeys::KeymapKeys as u8;
                BigEndian::write_u16(&mut buffer[1..3], to_via_keycode(k.action));
                buffer[3] = k.layer as u8;
                buffer[4] = k.col as u8;
                buffer[5] = k.row as u8;
                Ok(6)
            }
            StorageData::EncoderConfig(e) => {
                buffer[0] = StorageKeys::EncoderKeys as u8;
                BigEndian::write_u16(&mut buffer[1..3], to_via_keycode(e.action.clockwise()));
                BigEndian::write_u16(&mut buffer[3..5], to_via_keycode(e.action.counter_clockwise()));
                buffer[5] = e.idx as u8;
                buffer[6] = e.layer as u8;
                Ok(7)
            }
            StorageData::MacroData(d) => {
                if buffer.len() < MACRO_SPACE_SIZE + 1 {
                    return Err(SerializationError::BufferTooSmall);
                }
                buffer[0] = StorageKeys::MacroData as u8;
                buffer[1..MACRO_SPACE_SIZE + 1].copy_from_slice(d);
                Ok(MACRO_SPACE_SIZE + 1)
            }
            StorageData::ComboData(combo) => {
                if buffer.len() < 3 + COMBO_MAX_LENGTH * 2 {
                    return Err(SerializationError::BufferTooSmall);
                }
                buffer[0] = StorageKeys::ComboData as u8;
                for i in 0..COMBO_MAX_LENGTH {
                    BigEndian::write_u16(&mut buffer[1 + i * 2..3 + i * 2], to_via_keycode(combo.actions[i]));
                }
                BigEndian::write_u16(
                    &mut buffer[1 + COMBO_MAX_LENGTH * 2..3 + COMBO_MAX_LENGTH * 2],
                    to_via_keycode(combo.output),
                );
                Ok(3 + COMBO_MAX_LENGTH * 2)
            }
            StorageData::ForkData(fork) => {
                if buffer.len() < 13 {
                    return Err(SerializationError::BufferTooSmall);
                }
                buffer[0] = StorageKeys::ForkData as u8;
                BigEndian::write_u16(&mut buffer[1..3], to_via_keycode(fork.trigger));
                BigEndian::write_u16(&mut buffer[3..5], to_via_keycode(fork.negative_output));
                BigEndian::write_u16(&mut buffer[5..7], to_via_keycode(fork.positive_output));

                BigEndian::write_u16(
                    &mut buffer[7..9],
                    fork.match_any.leds.into_bits() as u16
                        | (fork.match_none.leds.into_bits() as u16) << 8,
                );
                BigEndian::write_u16(
                    &mut buffer[9..11],
                    fork.match_any.mouse.into_bits() as u16
                        | (fork.match_none.mouse.into_bits() as u16) << 8,
                );
                BigEndian::write_u32(
                    &mut buffer[11..15],
                    fork.match_any.modifiers.into_bits() as u32
                        | (fork.match_none.modifiers.into_bits() as u32) << 8
                        | (fork.kept_modifiers.into_bits() as u32) << 16
                        | if fork.bindable { 1 << 24 } else { 0 },
                );
                Ok(15)
            }
            StorageData::ConnectionType(ty) => {
                buffer[0] = StorageKeys::ConnectionType as u8;
                buffer[1] = *ty;
                Ok(2)
            }
            #[cfg(feature = "_ble")]
            StorageData::ActiveBleProfile(slot_num) => {
                buffer[0] = StorageKeys::ActiveBleProfile as u8;
                buffer[1] = *slot_num;
                Ok(2)
            }
            #[cfg(feature = "_ble")]
            StorageData::BondInfo(b) => {
                if buffer.len() < 23 {
                    return Err(SerializationError::BufferTooSmall);
                }
                buffer[0] = StorageKeys::BleBondInfo as u8;
                let ltk = b.info.ltk.to_le_bytes();
                let address = b.info.address;
                buffer[1] = b.slot_num;
                buffer[2..18].copy_from_slice(&ltk);
                buffer[18..24].copy_from_slice(address.raw());
                Ok(24)
            }
        }
    }

    fn deserialize_from(buffer: &[u8]) -> Result<Self, SerializationError>
    where
        Self: Sized,
    {
        if buffer.is_empty() {
            return Err(SerializationError::InvalidFormat);
        }
        if let Some(key_type) = StorageKeys::from_u8(buffer[0]) {
            match key_type {
                StorageKeys::StorageConfig => {
                    if buffer.len() < 6 {
                        return Err(SerializationError::BufferTooSmall);
                    }
                    // 1 is the initial state of flash, so it means storage is NOT initialized
                    if buffer[1] == 1 {
                        Ok(StorageData::StorageConfig(LocalStorageConfig {
                            enable: false,
                            build_hash: BUILD_HASH,
                        }))
                    } else {
                        // Enabled, read build hash
                        let build_hash = BigEndian::read_u32(&buffer[2..6]);
                        Ok(StorageData::StorageConfig(LocalStorageConfig {
                            enable: true,
                            build_hash,
                        }))
                    }
                }
                StorageKeys::LedLightConfig => Err(SerializationError::Custom(0)),
                StorageKeys::RgbLightConfig => Err(SerializationError::Custom(0)),
                StorageKeys::KeymapConfig => Ok(StorageData::KeymapConfig(EeKeymapConfig::from_bits(
                    BigEndian::read_u16(&buffer[1..3]),
                ))),
                StorageKeys::LayoutConfig => {
                    let default_layer = buffer[1];
                    let layout_option = BigEndian::read_u32(&buffer[2..6]);
                    Ok(StorageData::LayoutConfig(LayoutConfig {
                        default_layer,
                        layout_option,
                    }))
                }
                StorageKeys::KeymapKeys => {
                    let action = from_via_keycode(BigEndian::read_u16(&buffer[1..3]));
                    let layer = buffer[3] as usize;
                    let col = buffer[4] as usize;
                    let row = buffer[5] as usize;

                    // row, col, layer are used to calculate key only, not used here
                    Ok(StorageData::KeymapKey(KeymapKey {
                        row,
                        col,
                        layer,
                        action,
                    }))
                }
                StorageKeys::MacroData => {
                    if buffer.len() < MACRO_SPACE_SIZE + 1 {
                        return Err(SerializationError::InvalidData);
                    }
                    let mut buf = [0_u8; MACRO_SPACE_SIZE];
                    buf.copy_from_slice(&buffer[1..MACRO_SPACE_SIZE + 1]);
                    Ok(StorageData::MacroData(buf))
                }
                StorageKeys::ComboData => {
                    if buffer.len() < 3 + COMBO_MAX_LENGTH * 2 {
                        return Err(SerializationError::InvalidData);
                    }
                    let mut actions = [KeyAction::No; COMBO_MAX_LENGTH];
                    for i in 0..COMBO_MAX_LENGTH {
                        actions[i] = from_via_keycode(BigEndian::read_u16(&buffer[1 + i * 2..3 + i * 2]));
                    }
                    let output = from_via_keycode(BigEndian::read_u16(
                        &buffer[1 + COMBO_MAX_LENGTH * 2..3 + COMBO_MAX_LENGTH * 2],
                    ));
                    Ok(StorageData::ComboData(ComboData {
                        idx: 0,
                        actions,
                        output,
                    }))
                }
                StorageKeys::ConnectionType => Ok(StorageData::ConnectionType(buffer[1])),
                StorageKeys::EncoderKeys => {
                    if buffer.len() < 7 {
                        return Err(SerializationError::BufferTooSmall);
                    }
                    let clockwise = from_via_keycode(BigEndian::read_u16(&buffer[1..3]));
                    let counter_clockwise = from_via_keycode(BigEndian::read_u16(&buffer[3..5]));
                    let idx = buffer[5] as usize;
                    let layer = buffer[6] as usize;

                    Ok(StorageData::EncoderConfig(EncoderConfig {
                        idx,
                        layer,
                        action: EncoderAction::new(clockwise, counter_clockwise),
                    }))
                }
<<<<<<< HEAD
                #[cfg(feature = "_ble")]
                StorageKeys::ActiveBleProfile => {
                    if buffer.len() < 2 {
                        return Err(SerializationError::BufferTooSmall);
                    }
                    Ok(StorageData::ActiveBleProfile(buffer[1]))
                }
                #[cfg(feature = "_ble")]
=======
                StorageKeys::ForkData => {
                    if buffer.len() < 15 {
                        return Err(SerializationError::InvalidData);
                    }
                    let trigger = from_via_keycode(BigEndian::read_u16(&buffer[1..3]));
                    let negative_output = from_via_keycode(BigEndian::read_u16(&buffer[3..5]));
                    let positive_output = from_via_keycode(BigEndian::read_u16(&buffer[5..7]));

                    let led_masks = BigEndian::read_u16(&buffer[7..9]);
                    let mouse_masks = BigEndian::read_u16(&buffer[9..11]);
                    let modifier_masks = BigEndian::read_u32(&buffer[11..15]);

                    let match_any = StateBits {
                        modifiers: HidModifiers::from_bits((modifier_masks & 0xFF) as u8),
                        leds: LedIndicator::from_bits((led_masks & 0xFF) as u8),
                        mouse: HidMouseButtons::from_bits((mouse_masks & 0xFF) as u8),
                    };
                    let match_none = StateBits {
                        modifiers: HidModifiers::from_bits(((modifier_masks >> 8) & 0xFF) as u8),
                        leds: LedIndicator::from_bits(((led_masks >> 8) & 0xFF) as u8),
                        mouse: HidMouseButtons::from_bits(((mouse_masks >> 8) & 0xFF) as u8),
                    };
                    let kept_modifiers =
                        HidModifiers::from_bits(((modifier_masks >> 16) & 0xFF) as u8);
                    let bindable = (modifier_masks & (1 << 24)) != 0;

                    Ok(StorageData::ForkData(ForkData {
                        idx: 0,
                        trigger,
                        negative_output,
                        positive_output,
                        match_any,
                        match_none,
                        kept_modifiers,
                        bindable,
                    }))
                }
                #[cfg(feature = "_nrf_ble")]
>>>>>>> 596feb49
                StorageKeys::BleBondInfo => {
                    if buffer.len() < 23 {
                        return Err(SerializationError::BufferTooSmall);
                    }
                    let slot_num = buffer[1];
                    let ltk = LongTermKey::from_le_bytes(buffer[2..18].try_into().unwrap());
                    let address = BdAddr::new(buffer[18..24].try_into().unwrap());
                    Ok(StorageData::BondInfo(ProfileInfo {
                        slot_num,
                        removed: false,
                        info: BondInformation::new(address, ltk),
                    }))
                }
            }
        } else {
            Err(SerializationError::Custom(1))
        }
    }
}

impl StorageData {
    fn key(&self) -> u32 {
        match self {
            StorageData::StorageConfig(_) => StorageKeys::StorageConfig as u32,
            StorageData::LayoutConfig(_) => StorageKeys::LayoutConfig as u32,
            StorageData::KeymapConfig(_) => StorageKeys::KeymapConfig as u32,
            StorageData::KeymapKey(_) => {
                panic!("To get storage key for KeymapKey, use `get_keymap_key` instead");
            }
            StorageData::EncoderConfig(_) => {
                panic!("To get encoder config key, use `get_encoder_config_key` instead");
            }
            StorageData::MacroData(_) => StorageKeys::MacroData as u32,
            StorageData::ComboData(_) => {
                panic!("To get combo key for ComboData, use `get_combo_key` instead");
            }
            StorageData::ConnectionType(_) => StorageKeys::ConnectionType as u32,
<<<<<<< HEAD
            #[cfg(feature = "_ble")]
=======
            StorageData::ForkData(_) => {
                panic!("To get fork key for ForkData, use `get_fork_key` instead");
            }
            #[cfg(feature = "_nrf_ble")]
            StorageData::BondInfo(b) => get_bond_info_key(b.slot_num),
            #[cfg(feature = "_nrf_ble")]
>>>>>>> 596feb49
            StorageData::ActiveBleProfile(_) => StorageKeys::ActiveBleProfile as u32,
            #[cfg(feature = "_ble")]
            StorageData::BondInfo(b) => get_bond_info_key(b.slot_num),
        }
    }
}
#[derive(Clone, Copy, Debug)]
#[cfg_attr(feature = "defmt", derive(defmt::Format))]
pub(crate) struct LocalStorageConfig {
    enable: bool,
    build_hash: u32,
}

#[derive(Clone, Copy, Debug)]
#[cfg_attr(feature = "defmt", derive(defmt::Format))]
pub(crate) struct LayoutConfig {
    default_layer: u8,
    layout_option: u32,
}

#[derive(Clone, Copy, Debug)]
#[cfg_attr(feature = "defmt", derive(defmt::Format))]
pub(crate) struct KeymapKey {
    row: usize,
    col: usize,
    layer: usize,
    action: KeyAction,
}

#[derive(Clone, Copy, Debug)]
#[cfg_attr(feature = "defmt", derive(defmt::Format))]
pub(crate) struct EncoderConfig {
    /// Encoder index
    idx: usize,
    /// Layer
    layer: usize,
    /// Encoder action
    action: EncoderAction,
}

#[derive(Clone, Copy, Debug)]
#[cfg_attr(feature = "defmt", derive(defmt::Format))]
pub(crate) struct ComboData {
    pub(crate) idx: usize,
    pub(crate) actions: [KeyAction; COMBO_MAX_LENGTH],
    pub(crate) output: KeyAction,
}

#[derive(Clone, Copy, Debug)]
#[cfg_attr(feature = "defmt", derive(defmt::Format))]
pub(crate) struct ForkData {
    pub(crate) idx: usize,
    pub(crate) trigger: KeyAction,
    pub(crate) negative_output: KeyAction,
    pub(crate) positive_output: KeyAction,
    pub(crate) match_any: StateBits,
    pub(crate) match_none: StateBits,
    pub(crate) kept_modifiers: HidModifiers,
    pub(crate) bindable: bool,
}

pub fn async_flash_wrapper<F: NorFlash>(flash: F) -> BlockingAsync<F> {
    embassy_embedded_hal::adapter::BlockingAsync::new(flash)
}

pub struct Storage<
    F: AsyncNorFlash,
    const ROW: usize,
    const COL: usize,
    const NUM_LAYER: usize,
    const NUM_ENCODER: usize = 0,
> {
    pub(crate) flash: F,
    pub(crate) storage_range: Range<u32>,
    buffer: [u8; get_buffer_size()],
}

/// Read out storage config, update and then save back.
/// This macro applies to only some of the configs.
macro_rules! update_storage_field {
    ($f: expr, $buf: expr, $cache:expr, $key:ident, $field:ident, $range:expr) => {
        if let Ok(Some(StorageData::$key(mut saved))) =
            fetch_item::<u32, StorageData, _>($f, $range, $cache, $buf, &(StorageKeys::$key as u32)).await
        {
            saved.$field = $field;
            store_item::<u32, StorageData, _>(
                $f,
                $range,
                $cache,
                $buf,
                &(StorageKeys::$key as u32),
                &StorageData::$key(saved),
            )
            .await
        } else {
            Ok(())
        }
    };
}

impl<F: AsyncNorFlash, const ROW: usize, const COL: usize, const NUM_LAYER: usize, const NUM_ENCODER: usize>
    Storage<F, ROW, COL, NUM_LAYER, NUM_ENCODER>
{
    pub async fn new(
        flash: F,
        keymap: &[[[KeyAction; COL]; ROW]; NUM_LAYER],
        encoder_map: &Option<&mut [[EncoderAction; NUM_ENCODER]; NUM_LAYER]>,
        config: StorageConfig,
    ) -> Self {
        // Check storage setting
        assert!(
            config.num_sectors >= 2,
            "Number of used sector for storage must larger than 1"
        );

        // If config.start_addr == 0, use last `num_sectors` sectors or sectors begin at 0x0006_0000 for nRF52
        // Other wise, use storage config setting
        #[cfg(feature = "_nrf_ble")]
        let start_addr = if config.start_addr == 0 {
            0x0006_0000
        } else {
            config.start_addr
        };

        #[cfg(not(feature = "_nrf_ble"))]
        let start_addr = config.start_addr;

        // Check storage setting
        info!(
            "Flash capacity {} KB, RMK use {} KB({} sectors) starting from 0x{:X} as storage",
            flash.capacity() / 1024,
            (F::ERASE_SIZE * config.num_sectors as usize) / 1024,
            config.num_sectors,
            config.start_addr,
        );

        let storage_range = if start_addr == 0 {
            (flash.capacity() - config.num_sectors as usize * F::ERASE_SIZE) as u32..flash.capacity() as u32
        } else {
            assert!(
                start_addr % F::ERASE_SIZE == 0,
                "Storage's start addr MUST BE a multiplier of sector size"
            );
            start_addr as u32..(start_addr + config.num_sectors as usize * F::ERASE_SIZE) as u32
        };

        let mut storage = Self {
            flash,
            storage_range,
            buffer: [0; get_buffer_size()],
        };

        // Check whether keymap and configs have been storaged in flash
        if !storage.check_enable().await || config.clear_storage {
            // Clear storage first
            debug!("Clearing storage!");
            let _ = sequential_storage::erase_all(&mut storage.flash, storage.storage_range.clone()).await;

            // Initialize storage from keymap and config
            if storage
                .initialize_storage_with_config(keymap, encoder_map)
                .await
                .is_err()
            {
                // When there's an error, `enable: false` should be saved back to storage, preventing partial initialization of storage
                store_item(
                    &mut storage.flash,
                    storage.storage_range.clone(),
                    &mut NoCache::new(),
                    &mut storage.buffer,
                    &(StorageKeys::StorageConfig as u32),
                    &StorageData::StorageConfig(LocalStorageConfig {
                        enable: false,
                        build_hash: BUILD_HASH,
                    }),
                )
                .await
                .ok();
            }
        }

        storage
    }

    pub(crate) async fn run(&mut self) {
        let mut storage_cache = NoCache::new();
        loop {
            let info: FlashOperationMessage = FLASH_CHANNEL.receive().await;
            debug!("Flash operation: {:?}", info);
            if let Err(e) = match info {
                FlashOperationMessage::LayoutOptions(layout_option) => {
                    // Read out layout options, update layer option and save back
                    update_storage_field!(
                        &mut self.flash,
                        &mut self.buffer,
                        &mut storage_cache,
                        LayoutConfig,
                        layout_option,
                        self.storage_range.clone()
                    )
                }
                FlashOperationMessage::Reset => {
                    sequential_storage::erase_all(&mut self.flash, self.storage_range.clone()).await
                }
                FlashOperationMessage::DefaultLayer(default_layer) => {
                    // Read out layout options, update layer option and save back
                    update_storage_field!(
                        &mut self.flash,
                        &mut self.buffer,
                        &mut storage_cache,
                        LayoutConfig,
                        default_layer,
                        self.storage_range.clone()
                    )
                }
                FlashOperationMessage::WriteMacro(macro_data) => {
                    info!("Saving keyboard macro data");
                    store_item(
                        &mut self.flash,
                        self.storage_range.clone(),
                        &mut storage_cache,
                        &mut self.buffer,
                        &(StorageKeys::MacroData as u32),
                        &StorageData::MacroData(macro_data),
                    )
                    .await
                }
                FlashOperationMessage::KeymapKey {
                    layer,
                    col,
                    row,
                    action,
                } => {
                    let data = StorageData::KeymapKey(KeymapKey {
                        row: row as usize,
                        col: col as usize,
                        layer: layer as usize,
                        action,
                    });
                    let key = get_keymap_key::<ROW, COL, NUM_LAYER>(row as usize, col as usize, layer as usize);
                    store_item(
                        &mut self.flash,
                        self.storage_range.clone(),
                        &mut storage_cache,
                        &mut self.buffer,
                        &key,
                        &data,
                    )
                    .await
                }
                FlashOperationMessage::WriteCombo(combo) => {
                    let key = get_combo_key(combo.idx);
                    store_item(
                        &mut self.flash,
                        self.storage_range.clone(),
                        &mut storage_cache,
                        &mut self.buffer,
                        &key,
                        &StorageData::ComboData(combo),
                    )
                    .await
                }
                FlashOperationMessage::ConnectionType(ty) => {
                    store_item(
                        &mut self.flash,
                        self.storage_range.clone(),
                        &mut storage_cache,
                        &mut self.buffer,
                        &(StorageKeys::ConnectionType as u32),
                        &StorageData::ConnectionType(ty),
                    )
                    .await
                }
                FlashOperationMessage::EncoderKey { idx, layer, action } => {
                    let data = StorageData::EncoderConfig(EncoderConfig {
                        idx: idx as usize,
                        layer: layer as usize,
                        action,
                    });
                    let key = get_encoder_config_key::<NUM_ENCODER>(idx as usize, layer as usize);
                    store_item(
                        &mut self.flash,
                        self.storage_range.clone(),
                        &mut storage_cache,
                        &mut self.buffer,
                        &key,
                        &data,
                    )
                    .await
                }
<<<<<<< HEAD
                #[cfg(feature = "_ble")]
=======
                FlashOperationMessage::WriteFork(fork) => {
                    let key = get_fork_key(fork.idx);
                    store_item(
                        &mut self.flash,
                        self.storage_range.clone(),
                        &mut storage_cache,
                        &mut self.buffer,
                        &key,
                        &StorageData::ForkData(fork),
                    )
                    .await
                }
                #[cfg(feature = "_nrf_ble")]
>>>>>>> 596feb49
                FlashOperationMessage::ActiveBleProfile(profile) => {
                    let data = StorageData::ActiveBleProfile(profile);
                    store_item::<u32, StorageData, _>(
                        &mut self.flash,
                        self.storage_range.clone(),
                        &mut storage_cache,
                        &mut self.buffer,
                        &data.key(),
                        &data,
                    )
                    .await
                }
                #[cfg(feature = "_ble")]
                FlashOperationMessage::ClearSlot(key) => {
                    info!("Clearing bond info slot_num: {}", key);
                    // Remove item in `sequential-storage` is quite expensive, so just override the item with `removed = true`
                    let mut empty = ProfileInfo::default();
                    empty.removed = true;
                    let data = StorageData::BondInfo(empty);
                    store_item::<u32, StorageData, _>(
                        &mut self.flash,
                        self.storage_range.clone(),
                        &mut storage_cache,
                        &mut self.buffer,
                        &data.key(),
                        &data,
                    )
                    .await
                }
                #[cfg(feature = "_ble")]
                FlashOperationMessage::ProfileInfo(b) => {
                    info!("Saving bond info: {:?}", b);
                    let data = StorageData::BondInfo(b);
                    store_item::<u32, StorageData, _>(
                        &mut self.flash,
                        self.storage_range.clone(),
                        &mut storage_cache,
                        &mut self.buffer,
                        &data.key(),
                        &data,
                    )
                    .await
                }
                #[cfg(not(feature = "_ble"))]
                _ => Ok(()),
            } {
                print_storage_error::<F>(e);
                FLASH_OPERATION_FINISHED.signal(false);
            } else {
                FLASH_OPERATION_FINISHED.signal(true);
            }
        }
    }

    pub(crate) async fn read_keymap(
        &mut self,
        keymap: &mut [[[KeyAction; COL]; ROW]; NUM_LAYER],
        encoder_map: &mut Option<&mut [[EncoderAction; NUM_ENCODER]; NUM_LAYER]>,
    ) -> Result<(), ()> {
        let mut storage_cache = NoCache::new();
        if let Ok(mut key_iterator) = fetch_all_items::<u32, _, _>(
            &mut self.flash,
            self.storage_range.clone(),
            &mut storage_cache,
            &mut self.buffer,
        )
        .await
        {
            // Iterator the storage, read all keymap keys and encoder configs
            while let Ok(Some((_key, item))) = key_iterator.next::<u32, StorageData>(&mut self.buffer).await {
                match item {
                    StorageData::KeymapKey(key) => {
                        if key.layer < NUM_LAYER && key.row < ROW && key.col < COL {
                            keymap[key.layer][key.row][key.col] = key.action;
                        }
                    }
                    StorageData::EncoderConfig(encoder) => {
                        if let Some(ref mut map) = encoder_map {
                            if encoder.layer < NUM_LAYER && encoder.idx < NUM_ENCODER {
                                map[encoder.layer][encoder.idx] = encoder.action;
                            }
                        }
                    }
                    _ => continue,
                }
            }
        };

        Ok(())
    }

    pub(crate) async fn read_macro_cache(&mut self, macro_cache: &mut [u8]) -> Result<(), ()> {
        // Read storage and send back from send_channel
        let read_data = fetch_item::<u32, StorageData, _>(
            &mut self.flash,
            self.storage_range.clone(),
            &mut NoCache::new(),
            &mut self.buffer,
            &(StorageKeys::MacroData as u32),
        )
        .await
        .map_err(|e| print_storage_error::<F>(e))?;

        if let Some(StorageData::MacroData(data)) = read_data {
            // Send data back
            macro_cache.copy_from_slice(&data);
        }

        Ok(())
    }

    pub(crate) async fn read_combos(&mut self, combos: &mut [Combo]) -> Result<(), ()> {
        for (i, item) in combos.iter_mut().enumerate() {
            let key = get_combo_key(i);
            let read_data = fetch_item::<u32, StorageData, _>(
                &mut self.flash,
                self.storage_range.clone(),
                &mut NoCache::new(),
                &mut self.buffer,
                &key,
            )
            .await
            .map_err(|e| print_storage_error::<F>(e))?;

            if let Some(StorageData::ComboData(combo)) = read_data {
                let mut actions = Vec::<_, COMBO_MAX_LENGTH>::new();
                for &action in combo.actions.iter().filter(|&&a| a != KeyAction::No) {
                    let _ = actions.push(action);
                }
                *item = Combo::new(actions, combo.output, item.layer);
            }
        }

        Ok(())
    }

    pub(crate) async fn read_forks(&mut self, forks: &mut [Fork]) -> Result<(), ()> {
        for (i, item) in forks.iter_mut().enumerate() {
            let key = get_fork_key(i);
            let read_data = fetch_item::<u32, StorageData, _>(
                &mut self.flash,
                self.storage_range.clone(),
                &mut NoCache::new(),
                &mut self.buffer,
                &key,
            )
            .await
            .map_err(|e| print_storage_error::<F>(e))?;

            if let Some(StorageData::ForkData(fork)) = read_data {
                *item = Fork::new(
                    fork.trigger,
                    fork.negative_output,
                    fork.positive_output,
                    fork.match_any,
                    fork.match_none,
                    fork.kept_modifiers,
                    fork.bindable,
                );
            }
        }

        Ok(())
    }

    async fn initialize_storage_with_config(
        &mut self,
        keymap: &[[[KeyAction; COL]; ROW]; NUM_LAYER],
        encoder_map: &Option<&mut [[EncoderAction; NUM_ENCODER]; NUM_LAYER]>,
    ) -> Result<(), ()> {
        let mut cache = NoCache::new();
        // Save storage config
        let storage_config = StorageData::StorageConfig(LocalStorageConfig {
            enable: true,
            build_hash: BUILD_HASH,
        });
        store_item(
            &mut self.flash,
            self.storage_range.clone(),
            &mut cache,
            &mut self.buffer,
            &storage_config.key(),
            &storage_config,
        )
        .await
        .map_err(|e| print_storage_error::<F>(e))?;

        // Save layout config
        let layout_config = StorageData::LayoutConfig(LayoutConfig {
            default_layer: 0,
            layout_option: 0,
        });
        store_item(
            &mut self.flash,
            self.storage_range.clone(),
            &mut cache,
            &mut self.buffer,
            &layout_config.key(),
            &layout_config,
        )
        .await
        .map_err(|e| print_storage_error::<F>(e))?;

        for (layer, layer_data) in keymap.iter().enumerate() {
            for (row, row_data) in layer_data.iter().enumerate() {
                for (col, action) in row_data.iter().enumerate() {
                    let item = StorageData::KeymapKey(KeymapKey {
                        row,
                        col,
                        layer,
                        action: *action,
                    });

                    let key = get_keymap_key::<ROW, COL, NUM_LAYER>(row, col, layer);

                    store_item(
                        &mut self.flash,
                        self.storage_range.clone(),
                        &mut cache,
                        &mut self.buffer,
                        &key,
                        &item,
                    )
                    .await
                    .map_err(|e| print_storage_error::<F>(e))?;
                }
            }
        }

        // Save encoder configurations
        if let Some(encoder_map) = encoder_map {
            for (layer, layer_data) in encoder_map.iter().enumerate() {
                for (idx, action) in layer_data.iter().enumerate() {
                    let item = StorageData::EncoderConfig(EncoderConfig {
                        idx,
                        layer,
                        action: *action,
                    });

                    let key = get_encoder_config_key::<NUM_ENCODER>(idx, layer);

                    store_item(
                        &mut self.flash,
                        self.storage_range.clone(),
                        &mut cache,
                        &mut self.buffer,
                        &key,
                        &item,
                    )
                    .await
                    .map_err(|e| print_storage_error::<F>(e))?;
                }
            }
        }

        Ok(())
    }

    async fn check_enable(&mut self) -> bool {
        if let Ok(Some(StorageData::StorageConfig(config))) = fetch_item::<u32, StorageData, _>(
            &mut self.flash,
            self.storage_range.clone(),
            &mut NoCache::new(),
            &mut self.buffer,
            &(StorageKeys::StorageConfig as u32),
        )
        .await
        {
            // if config.enable && config.build_hash == BUILD_HASH {
            if config.enable {
                return true;
            }
        }
        false
    }

    #[cfg(feature = "_ble")]
    pub(crate) async fn read_trouble_bond_info(&mut self, slot_num: u8) -> Result<Option<ProfileInfo>, ()> {
        let read_data = fetch_item::<u32, StorageData, _>(
            &mut self.flash,
            self.storage_range.clone(),
            &mut NoCache::new(),
            &mut self.buffer,
            &get_bond_info_key(slot_num),
        )
        .await
        .map_err(|e| print_storage_error::<F>(e))?;

        if let Some(StorageData::BondInfo(info)) = read_data {
            Ok(Some(info))
        } else {
            Ok(None)
        }
    }
}

fn print_storage_error<F: AsyncNorFlash>(e: SSError<F::Error>) {
    match e {
        #[cfg(feature = "defmt")]
        SSError::Storage { value: e } => error!("Flash error: {:?}", defmt::Debug2Format(&e)),
        #[cfg(not(feature = "defmt"))]
        SSError::Storage { value: _e } => error!("Flash error"),
        SSError::FullStorage => error!("Storage is full"),
        SSError::Corrupted {} => error!("Storage is corrupted"),
        SSError::BufferTooBig => error!("Buffer too big"),
        SSError::BufferTooSmall(x) => error!("Buffer too small, needs {} bytes", x),
        SSError::SerializationError(e) => error!("Map value error: {}", e),
        _ => error!("Unknown storage error"),
    }
}

const fn get_buffer_size() -> usize {
    // The buffer size needed = size_of(StorageData) = MACRO_SPACE_SIZE + 8(generally)
    // According to doc of `sequential-storage`, for some flashes it should be aligned in 32 bytes
    // To make sure the buffer works, do this alignment always
    let buffer_size = if MACRO_SPACE_SIZE < 248 {
        256
    } else {
        MACRO_SPACE_SIZE + 8
    };

    // Efficiently round up to the nearest multiple of 32 using bit manipulation.
    (buffer_size + 31) & !31
}

#[macro_export]
/// Helper macro for reading storage config
macro_rules! read_storage {
    ($storage: ident, $key: expr, $buf: expr) => {
        ::sequential_storage::map::fetch_item::<u32, $crate::storage::StorageData, _>(
            &mut $storage.flash,
            $storage.storage_range.clone(),
            &mut sequential_storage::cache::NoCache::new(),
            &mut $buf,
            $key,
        )
        .await
    };
}

// pub(crate) use read_storage;<|MERGE_RESOLUTION|>--- conflicted
+++ resolved
@@ -1,20 +1,6 @@
 pub mod dummy_flash;
 mod eeconfig;
 
-<<<<<<< HEAD
-=======
-use crate::{
-    action::EncoderAction,
-    channel::FLASH_CHANNEL,
-    combo::{Combo, COMBO_MAX_LENGTH},
-    config::StorageConfig,
-    fork::{Fork, StateBits},
-    hid_state::{HidModifiers, HidMouseButtons},
-    light::LedIndicator,
-    BUILD_HASH,
-};
-use byteorder::{BigEndian, ByteOrder};
->>>>>>> 596feb49
 use core::fmt::Debug;
 use core::ops::Range;
 
@@ -103,12 +89,8 @@
     ComboData,
     ConnectionType,
     EncoderKeys,
-<<<<<<< HEAD
+    ForkData,
     #[cfg(feature = "_ble")]
-=======
-    ForkData,
-    #[cfg(feature = "_nrf_ble")]
->>>>>>> 596feb49
     ActiveBleProfile = 0xEE,
     #[cfg(feature = "_ble")]
     BleBondInfo = 0xEF,
@@ -127,14 +109,10 @@
             7 => Some(StorageKeys::ComboData),
             8 => Some(StorageKeys::ConnectionType),
             9 => Some(StorageKeys::EncoderKeys),
-<<<<<<< HEAD
+            10 => Some(StorageKeys::ForkData),
             #[cfg(feature = "_ble")]
             0xEE => Some(StorageKeys::ActiveBleProfile),
             #[cfg(feature = "_ble")]
-=======
-            10 => Some(StorageKeys::ForkData),
-            #[cfg(feature = "_nrf_ble")]
->>>>>>> 596feb49
             0xEF => Some(StorageKeys::BleBondInfo),
             _ => None,
         }
@@ -153,16 +131,10 @@
     MacroData([u8; MACRO_SPACE_SIZE]),
     ComboData(ComboData),
     ConnectionType(u8),
-<<<<<<< HEAD
+    ForkData(ForkData),
     #[cfg(feature = "_ble")]
     BondInfo(ProfileInfo),
     #[cfg(feature = "_ble")]
-=======
-    ForkData(ForkData),
-    #[cfg(feature = "_nrf_ble")]
-    BondInfo(BondInfo),
-    #[cfg(feature = "_nrf_ble")]
->>>>>>> 596feb49
     ActiveBleProfile(u8),
 }
 
@@ -272,13 +244,11 @@
 
                 BigEndian::write_u16(
                     &mut buffer[7..9],
-                    fork.match_any.leds.into_bits() as u16
-                        | (fork.match_none.leds.into_bits() as u16) << 8,
+                    fork.match_any.leds.into_bits() as u16 | (fork.match_none.leds.into_bits() as u16) << 8,
                 );
                 BigEndian::write_u16(
                     &mut buffer[9..11],
-                    fork.match_any.mouse.into_bits() as u16
-                        | (fork.match_none.mouse.into_bits() as u16) << 8,
+                    fork.match_any.mouse.into_bits() as u16 | (fork.match_none.mouse.into_bits() as u16) << 8,
                 );
                 BigEndian::write_u32(
                     &mut buffer[11..15],
@@ -412,16 +382,6 @@
                         action: EncoderAction::new(clockwise, counter_clockwise),
                     }))
                 }
-<<<<<<< HEAD
-                #[cfg(feature = "_ble")]
-                StorageKeys::ActiveBleProfile => {
-                    if buffer.len() < 2 {
-                        return Err(SerializationError::BufferTooSmall);
-                    }
-                    Ok(StorageData::ActiveBleProfile(buffer[1]))
-                }
-                #[cfg(feature = "_ble")]
-=======
                 StorageKeys::ForkData => {
                     if buffer.len() < 15 {
                         return Err(SerializationError::InvalidData);
@@ -444,8 +404,7 @@
                         leds: LedIndicator::from_bits(((led_masks >> 8) & 0xFF) as u8),
                         mouse: HidMouseButtons::from_bits(((mouse_masks >> 8) & 0xFF) as u8),
                     };
-                    let kept_modifiers =
-                        HidModifiers::from_bits(((modifier_masks >> 16) & 0xFF) as u8);
+                    let kept_modifiers = HidModifiers::from_bits(((modifier_masks >> 16) & 0xFF) as u8);
                     let bindable = (modifier_masks & (1 << 24)) != 0;
 
                     Ok(StorageData::ForkData(ForkData {
@@ -459,8 +418,14 @@
                         bindable,
                     }))
                 }
-                #[cfg(feature = "_nrf_ble")]
->>>>>>> 596feb49
+                #[cfg(feature = "_ble")]
+                StorageKeys::ActiveBleProfile => {
+                    if buffer.len() < 2 {
+                        return Err(SerializationError::BufferTooSmall);
+                    }
+                    Ok(StorageData::ActiveBleProfile(buffer[1]))
+                }
+                #[cfg(feature = "_ble")]
                 StorageKeys::BleBondInfo => {
                     if buffer.len() < 23 {
                         return Err(SerializationError::BufferTooSmall);
@@ -498,16 +463,10 @@
                 panic!("To get combo key for ComboData, use `get_combo_key` instead");
             }
             StorageData::ConnectionType(_) => StorageKeys::ConnectionType as u32,
-<<<<<<< HEAD
-            #[cfg(feature = "_ble")]
-=======
             StorageData::ForkData(_) => {
                 panic!("To get fork key for ForkData, use `get_fork_key` instead");
             }
-            #[cfg(feature = "_nrf_ble")]
-            StorageData::BondInfo(b) => get_bond_info_key(b.slot_num),
-            #[cfg(feature = "_nrf_ble")]
->>>>>>> 596feb49
+            #[cfg(feature = "_ble")]
             StorageData::ActiveBleProfile(_) => StorageKeys::ActiveBleProfile as u32,
             #[cfg(feature = "_ble")]
             StorageData::BondInfo(b) => get_bond_info_key(b.slot_num),
@@ -798,9 +757,7 @@
                     )
                     .await
                 }
-<<<<<<< HEAD
                 #[cfg(feature = "_ble")]
-=======
                 FlashOperationMessage::WriteFork(fork) => {
                     let key = get_fork_key(fork.idx);
                     store_item(
@@ -813,8 +770,7 @@
                     )
                     .await
                 }
-                #[cfg(feature = "_nrf_ble")]
->>>>>>> 596feb49
+                #[cfg(feature = "_ble")]
                 FlashOperationMessage::ActiveBleProfile(profile) => {
                     let data = StorageData::ActiveBleProfile(profile);
                     store_item::<u32, StorageData, _>(
