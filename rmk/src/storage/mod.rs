pub mod dummy_flash;
mod eeconfig;

use crate::{
    action::EncoderAction,
    channel::FLASH_CHANNEL,
    combo::{Combo, COMBO_MAX_LENGTH},
    config::StorageConfig,
    fork::{Fork, StateBits},
    hid_state::{HidLeds, HidModifiers, HidMouseButtons},
    BUILD_HASH,
};
use byteorder::{BigEndian, ByteOrder};
use core::fmt::Debug;
use core::ops::Range;
use embassy_embedded_hal::adapter::BlockingAsync;
use embedded_storage::nor_flash::NorFlash;
use embedded_storage_async::nor_flash::NorFlash as AsyncNorFlash;
use heapless::Vec;
use sequential_storage::{
    cache::NoCache,
    map::{fetch_all_items, fetch_item, store_item, SerializationError, Value},
    Error as SSError,
};
#[cfg(feature = "_nrf_ble")]
use {crate::ble::nrf::bonder::BondInfo, core::mem};

use crate::keyboard_macro::MACRO_SPACE_SIZE;
use crate::{
    action::KeyAction,
    via::keycode_convert::{from_via_keycode, to_via_keycode},
};

use self::eeconfig::EeKeymapConfig;

// Message send from bonder to flash task, which will do saving or clearing operation
#[derive(Clone, Copy, Debug)]
#[cfg_attr(feature = "defmt", derive(defmt::Format))]
pub(crate) enum FlashOperationMessage {
    // Bond info to be saved
    #[cfg(feature = "_nrf_ble")]
    BondInfo(BondInfo),
    // Current active BLE profile number
    #[cfg(feature = "_nrf_ble")]
    ActiveBleProfile(u8),
    // Clear the storage
    Reset,
    // Clear info of given slot number
    ClearSlot(u8),
    // Layout option
    LayoutOptions(u32),
    // Default layer number
    DefaultLayer(u8),
    // Write macro
    WriteMacro([u8; MACRO_SPACE_SIZE]),
    // Write a key in keymap
    KeymapKey {
        layer: u8,
        col: u8,
        row: u8,
        action: KeyAction,
    },
    // Write encoder configuration
    EncoderKey {
        idx: u8,
        layer: u8,
        action: EncoderAction,
    },
    // Current saved connection type
    ConnectionType(u8),
    // Write combo
    WriteCombo(ComboData),
    // Write fork
    WriteFork(ForkData),
}

/// StorageKeys is the prefix digit stored in the flash, it's used to identify the type of the stored data.
///
/// This is because the whole storage item is an Rust enum due to the limitation of `sequential_storage`.
/// When deserializing, we need to know the type of the stored data to know how to parse it, the first byte of the stored data is always the type, aka StorageKeys.
#[repr(u32)]
pub(crate) enum StorageKeys {
    StorageConfig,
    LedLightConfig,
    RgbLightConfig,
    KeymapConfig,
    LayoutConfig,
    KeymapKeys,
    MacroData,
    ComboData,
    ConnectionType,
<<<<<<< HEAD
    ForkData,
=======
    EncoderKeys,
>>>>>>> 977ce5eb
    #[cfg(feature = "_nrf_ble")]
    ActiveBleProfile = 0xEE,
    #[cfg(feature = "_nrf_ble")]
    BleBondInfo = 0xEF,
}

impl StorageKeys {
    pub(crate) fn from_u8(value: u8) -> Option<Self> {
        match value {
            0 => Some(StorageKeys::StorageConfig),
            1 => Some(StorageKeys::LedLightConfig),
            2 => Some(StorageKeys::RgbLightConfig),
            3 => Some(StorageKeys::KeymapConfig),
            4 => Some(StorageKeys::LayoutConfig),
            5 => Some(StorageKeys::KeymapKeys),
            6 => Some(StorageKeys::MacroData),
            7 => Some(StorageKeys::ComboData),
            8 => Some(StorageKeys::ConnectionType),
<<<<<<< HEAD
            9 => Some(StorageKeys::ForkData),
=======
            9 => Some(StorageKeys::EncoderKeys),
>>>>>>> 977ce5eb
            #[cfg(feature = "_nrf_ble")]
            0xEF => Some(StorageKeys::BleBondInfo),
            _ => None,
        }
    }
}

/// The data stored in the storage.
#[derive(Clone, Copy, Debug)]
pub(crate) enum StorageData {
    StorageConfig(LocalStorageConfig),
    LayoutConfig(LayoutConfig),
    KeymapConfig(EeKeymapConfig),
    KeymapKey(KeymapKey),
    EncoderConfig(EncoderConfig),
    // TODO: To reduce the size of this enum, is it worth to store macro data in another storage?
    MacroData([u8; MACRO_SPACE_SIZE]),
    ComboData(ComboData),
    ConnectionType(u8),
    ForkData(ForkData),
    #[cfg(feature = "_nrf_ble")]
    BondInfo(BondInfo),
    #[cfg(feature = "_nrf_ble")]
    ActiveBleProfile(u8),
}

/// Get the key to retrieve the keymap key from the storage.
pub(crate) fn get_keymap_key<const ROW: usize, const COL: usize, const NUM_LAYER: usize>(
    row: usize,
    col: usize,
    layer: usize,
) -> u32 {
    (0x1000 + layer * COL * ROW + row * COL + col) as u32
}

/// Get the key to retrieve the bond info from the storage.
pub(crate) fn get_bond_info_key(slot_num: u8) -> u32 {
    0x2000 + slot_num as u32
}

/// Get the key to retrieve the combo from the storage.
pub(crate) fn get_combo_key(idx: usize) -> u32 {
    (0x3000 + idx) as u32
}
pub(crate) fn get_fork_key(idx: usize) -> u32 {
    (0x4000 + idx) as u32
}

/// Get the key to retrieve the encoder config from the storage.
pub(crate) fn get_encoder_config_key<const NUM_ENCODER: usize>(idx: usize, layer: usize) -> u32 {
    (0x4000 + idx + NUM_ENCODER * layer) as u32
}

impl Value<'_> for StorageData {
    fn serialize_into(&self, buffer: &mut [u8]) -> Result<usize, SerializationError> {
        if buffer.len() < 6 {
            return Err(SerializationError::BufferTooSmall);
        }
        match self {
            StorageData::StorageConfig(c) => {
                buffer[0] = StorageKeys::StorageConfig as u8;
                // If enabled, write 0 to flash.
                if c.enable {
                    buffer[1] = 0;
                } else {
                    buffer[1] = 1;
                }
                // Save build_hash
                BigEndian::write_u32(&mut buffer[2..6], c.build_hash);
                Ok(6)
            }
            StorageData::LayoutConfig(c) => {
                buffer[0] = StorageKeys::LayoutConfig as u8;
                buffer[1] = c.default_layer;
                BigEndian::write_u32(&mut buffer[2..6], c.layout_option);
                Ok(6)
            }
            StorageData::KeymapConfig(c) => {
                buffer[0] = StorageKeys::KeymapConfig as u8;
                let bits = c.into_bits();
                BigEndian::write_u16(&mut buffer[1..3], bits);
                Ok(3)
            }
            StorageData::KeymapKey(k) => {
                buffer[0] = StorageKeys::KeymapKeys as u8;
                BigEndian::write_u16(&mut buffer[1..3], to_via_keycode(k.action));
                buffer[3] = k.layer as u8;
                buffer[4] = k.col as u8;
                buffer[5] = k.row as u8;
                Ok(6)
            }
            StorageData::EncoderConfig(e) => {
                buffer[0] = StorageKeys::EncoderKeys as u8;
                BigEndian::write_u16(&mut buffer[1..3], to_via_keycode(e.action.clockwise()));
                BigEndian::write_u16(
                    &mut buffer[3..5],
                    to_via_keycode(e.action.counter_clockwise()),
                );
                buffer[5] = e.idx as u8;
                buffer[6] = e.layer as u8;
                Ok(7)
            }
            StorageData::MacroData(d) => {
                if buffer.len() < MACRO_SPACE_SIZE + 1 {
                    return Err(SerializationError::BufferTooSmall);
                }
                buffer[0] = StorageKeys::MacroData as u8;
                buffer[1..MACRO_SPACE_SIZE + 1].copy_from_slice(d);
                Ok(MACRO_SPACE_SIZE + 1)
            }
            StorageData::ComboData(combo) => {
                if buffer.len() < 3 + COMBO_MAX_LENGTH * 2 {
                    return Err(SerializationError::BufferTooSmall);
                }
                buffer[0] = StorageKeys::ComboData as u8;
                for i in 0..COMBO_MAX_LENGTH {
                    BigEndian::write_u16(
                        &mut buffer[1 + i * 2..3 + i * 2],
                        to_via_keycode(combo.actions[i]),
                    );
                }
                BigEndian::write_u16(
                    &mut buffer[1 + COMBO_MAX_LENGTH * 2..3 + COMBO_MAX_LENGTH * 2],
                    to_via_keycode(combo.output),
                );
                Ok(3 + COMBO_MAX_LENGTH * 2)
            }
            StorageData::ForkData(fork) => {
                if buffer.len() < 13 {
                    return Err(SerializationError::BufferTooSmall);
                }
                buffer[0] = StorageKeys::ForkData as u8;
                BigEndian::write_u16(&mut buffer[1..3], to_via_keycode(fork.trigger));
                BigEndian::write_u16(&mut buffer[3..5], to_via_keycode(fork.negative_output));
                BigEndian::write_u16(&mut buffer[5..7], to_via_keycode(fork.positive_output));

                BigEndian::write_u16(
                    &mut buffer[7..9],
                    fork.match_any.leds.into_bits() as u16
                        | (fork.match_none.leds.into_bits() as u16) << 8,
                );
                BigEndian::write_u16(
                    &mut buffer[9..11],
                    fork.match_any.mouse.into_bits() as u16
                        | (fork.match_none.mouse.into_bits() as u16) << 8,
                );
                BigEndian::write_u32(
                    &mut buffer[11..15],
                    fork.match_any.modifiers.into_bits() as u32
                        | (fork.match_none.modifiers.into_bits() as u32) << 8
                        | (fork.kept_modifiers.into_bits() as u32) << 16,
                );
                Ok(15)
            }
            StorageData::ConnectionType(ty) => {
                buffer[0] = StorageKeys::ConnectionType as u8;
                buffer[1] = *ty;
                Ok(2)
            }
            #[cfg(feature = "_nrf_ble")]
            StorageData::BondInfo(b) => {
                if buffer.len() < 121 {
                    return Err(SerializationError::BufferTooSmall);
                }

                // Must be 120
                // info!("size of BondInfo: {}", size_of_val(self));
                buffer[0] = StorageKeys::BleBondInfo as u8;
                let buf: [u8; 120] = unsafe { mem::transmute_copy(b) };
                buffer[1..121].copy_from_slice(&buf);
                Ok(121)
            }
            #[cfg(feature = "_nrf_ble")]
            StorageData::ActiveBleProfile(slot_num) => {
                buffer[0] = StorageKeys::ActiveBleProfile as u8;
                buffer[1] = *slot_num;
                Ok(2)
            }
        }
    }

    fn deserialize_from(buffer: &[u8]) -> Result<Self, SerializationError>
    where
        Self: Sized,
    {
        if buffer.is_empty() {
            return Err(SerializationError::InvalidFormat);
        }
        if let Some(key_type) = StorageKeys::from_u8(buffer[0]) {
            match key_type {
                StorageKeys::StorageConfig => {
                    if buffer.len() < 6 {
                        return Err(SerializationError::BufferTooSmall);
                    }
                    // 1 is the initial state of flash, so it means storage is NOT initialized
                    if buffer[1] == 1 {
                        Ok(StorageData::StorageConfig(LocalStorageConfig {
                            enable: false,
                            build_hash: BUILD_HASH,
                        }))
                    } else {
                        // Enabled, read build hash
                        let build_hash = BigEndian::read_u32(&buffer[2..6]);
                        Ok(StorageData::StorageConfig(LocalStorageConfig {
                            enable: true,
                            build_hash,
                        }))
                    }
                }
                StorageKeys::LedLightConfig => Err(SerializationError::Custom(0)),
                StorageKeys::RgbLightConfig => Err(SerializationError::Custom(0)),
                StorageKeys::KeymapConfig => Ok(StorageData::KeymapConfig(
                    EeKeymapConfig::from_bits(BigEndian::read_u16(&buffer[1..3])),
                )),
                StorageKeys::LayoutConfig => {
                    let default_layer = buffer[1];
                    let layout_option = BigEndian::read_u32(&buffer[2..6]);
                    Ok(StorageData::LayoutConfig(LayoutConfig {
                        default_layer,
                        layout_option,
                    }))
                }
                StorageKeys::KeymapKeys => {
                    let action = from_via_keycode(BigEndian::read_u16(&buffer[1..3]));
                    let layer = buffer[3] as usize;
                    let col = buffer[4] as usize;
                    let row = buffer[5] as usize;

                    // row, col, layer are used to calculate key only, not used here
                    Ok(StorageData::KeymapKey(KeymapKey {
                        row,
                        col,
                        layer,
                        action,
                    }))
                }
                StorageKeys::MacroData => {
                    if buffer.len() < MACRO_SPACE_SIZE + 1 {
                        return Err(SerializationError::InvalidData);
                    }
                    let mut buf = [0_u8; MACRO_SPACE_SIZE];
                    buf.copy_from_slice(&buffer[1..MACRO_SPACE_SIZE + 1]);
                    Ok(StorageData::MacroData(buf))
                }
                StorageKeys::ComboData => {
                    if buffer.len() < 3 + COMBO_MAX_LENGTH * 2 {
                        return Err(SerializationError::InvalidData);
                    }
                    let mut actions = [KeyAction::No; COMBO_MAX_LENGTH];
                    for i in 0..COMBO_MAX_LENGTH {
                        actions[i] =
                            from_via_keycode(BigEndian::read_u16(&buffer[1 + i * 2..3 + i * 2]));
                    }
                    let output = from_via_keycode(BigEndian::read_u16(
                        &buffer[1 + COMBO_MAX_LENGTH * 2..3 + COMBO_MAX_LENGTH * 2],
                    ));
                    Ok(StorageData::ComboData(ComboData {
                        idx: 0,
                        actions,
                        output,
                    }))
                }
                StorageKeys::ConnectionType => Ok(StorageData::ConnectionType(buffer[1])),
<<<<<<< HEAD
                StorageKeys::ForkData => {
                    if buffer.len() < 15 {
                        return Err(SerializationError::InvalidData);
                    }
                    let trigger = from_via_keycode(BigEndian::read_u16(&buffer[1..3]));
                    let negative_output = from_via_keycode(BigEndian::read_u16(&buffer[3..5]));
                    let positive_output = from_via_keycode(BigEndian::read_u16(&buffer[5..7]));

                    let led_masks = BigEndian::read_u16(&buffer[7..9]);
                    let mouse_masks = BigEndian::read_u16(&buffer[9..11]);
                    let modifier_masks = BigEndian::read_u32(&buffer[11..15]);

                    let match_any = StateBits {
                        modifiers: HidModifiers::from_bits((modifier_masks & 0xFF) as u8),
                        leds: HidLeds::from_bits((led_masks & 0xFF) as u8),
                        mouse: HidMouseButtons::from_bits((mouse_masks & 0xFF) as u8),
                    };
                    let match_none = StateBits {
                        modifiers: HidModifiers::from_bits(((modifier_masks >> 8) & 0xFF) as u8),
                        leds: HidLeds::from_bits(((led_masks >> 8) & 0xFF) as u8),
                        mouse: HidMouseButtons::from_bits(((mouse_masks >> 8) & 0xFF) as u8),
                    };
                    let kept_modifiers =
                        HidModifiers::from_bits(((modifier_masks >> 16) & 0xFF) as u8);

                    Ok(StorageData::ForkData(ForkData {
                        idx: 0,
                        trigger,
                        negative_output,
                        positive_output,
                        match_any,
                        match_none,
                        kept_modifiers,
=======
                StorageKeys::EncoderKeys => {
                    if buffer.len() < 7 {
                        return Err(SerializationError::BufferTooSmall);
                    }
                    let clockwise = from_via_keycode(BigEndian::read_u16(&buffer[1..3]));
                    let counter_clockwise = from_via_keycode(BigEndian::read_u16(&buffer[3..5]));
                    let idx = buffer[5] as usize;
                    let layer = buffer[6] as usize;

                    Ok(StorageData::EncoderConfig(EncoderConfig {
                        idx,
                        layer,
                        action: EncoderAction::new(clockwise, counter_clockwise),
>>>>>>> 977ce5eb
                    }))
                }
                #[cfg(feature = "_nrf_ble")]
                StorageKeys::BleBondInfo => {
                    // Make `transmute_copy` happy, because the compiler doesn't know the size of buffer
                    let mut buf = [0_u8; 120];
                    buf.copy_from_slice(&buffer[1..121]);
                    let info: BondInfo = unsafe { mem::transmute_copy(&buf) };

                    Ok(StorageData::BondInfo(info))
                }
                #[cfg(feature = "_nrf_ble")]
                StorageKeys::ActiveBleProfile => Ok(StorageData::ActiveBleProfile(buffer[1])),
            }
        } else {
            Err(SerializationError::Custom(1))
        }
    }
}

impl StorageData {
    fn key(&self) -> u32 {
        match self {
            StorageData::StorageConfig(_) => StorageKeys::StorageConfig as u32,
            StorageData::LayoutConfig(_) => StorageKeys::LayoutConfig as u32,
            StorageData::KeymapConfig(_) => StorageKeys::KeymapConfig as u32,
            StorageData::KeymapKey(_) => {
                panic!("To get storage key for KeymapKey, use `get_keymap_key` instead");
            }
            StorageData::EncoderConfig(_) => {
                panic!("To get encoder config key, use `get_encoder_config_key` instead");
            }
            StorageData::MacroData(_) => StorageKeys::MacroData as u32,
            StorageData::ComboData(_) => {
                panic!("To get combo key for ComboData, use `get_combo_key` instead");
            }
            StorageData::ConnectionType(_) => StorageKeys::ConnectionType as u32,
            StorageData::ForkData(_) => {
                panic!("To get fork key for ForkData, use `get_fork_key` instead");
            }
            #[cfg(feature = "_nrf_ble")]
            StorageData::BondInfo(b) => get_bond_info_key(b.slot_num),
            #[cfg(feature = "_nrf_ble")]
            StorageData::ActiveBleProfile(_) => StorageKeys::ActiveBleProfile as u32,
        }
    }
}
#[derive(Clone, Copy, Debug)]
#[cfg_attr(feature = "defmt", derive(defmt::Format))]
pub(crate) struct LocalStorageConfig {
    enable: bool,
    build_hash: u32,
}

#[derive(Clone, Copy, Debug)]
#[cfg_attr(feature = "defmt", derive(defmt::Format))]
pub(crate) struct LayoutConfig {
    default_layer: u8,
    layout_option: u32,
}

#[derive(Clone, Copy, Debug)]
#[cfg_attr(feature = "defmt", derive(defmt::Format))]
pub(crate) struct KeymapKey {
    row: usize,
    col: usize,
    layer: usize,
    action: KeyAction,
}

#[derive(Clone, Copy, Debug)]
#[cfg_attr(feature = "defmt", derive(defmt::Format))]
pub(crate) struct EncoderConfig {
    /// Encoder index
    idx: usize,
    /// Layer
    layer: usize,
    /// Encoder action
    action: EncoderAction,
}

#[derive(Clone, Copy, Debug)]
#[cfg_attr(feature = "defmt", derive(defmt::Format))]
pub(crate) struct ComboData {
    pub(crate) idx: usize,
    pub(crate) actions: [KeyAction; COMBO_MAX_LENGTH],
    pub(crate) output: KeyAction,
}

#[derive(Clone, Copy, Debug)]
#[cfg_attr(feature = "defmt", derive(defmt::Format))]
pub(crate) struct ForkData {
    pub(crate) idx: usize,
    pub(crate) trigger: KeyAction,
    pub(crate) negative_output: KeyAction,
    pub(crate) positive_output: KeyAction,
    pub(crate) match_any: StateBits,
    pub(crate) match_none: StateBits,
    pub(crate) kept_modifiers: HidModifiers,
}

pub fn async_flash_wrapper<F: NorFlash>(flash: F) -> BlockingAsync<F> {
    embassy_embedded_hal::adapter::BlockingAsync::new(flash)
}

pub struct Storage<
    F: AsyncNorFlash,
    const ROW: usize,
    const COL: usize,
    const NUM_LAYER: usize,
    const NUM_ENCODER: usize = 0,
> {
    pub(crate) flash: F,
    pub(crate) storage_range: Range<u32>,
    buffer: [u8; get_buffer_size()],
}

/// Read out storage config, update and then save back.
/// This macro applies to only some of the configs.
macro_rules! write_storage {
    ($f: expr, $buf: expr, $cache:expr, $key:ident, $field:ident, $range:expr) => {
        if let Ok(Some(StorageData::$key(mut saved))) =
            fetch_item::<u32, StorageData, _>($f, $range, $cache, $buf, &(StorageKeys::$key as u32))
                .await
        {
            saved.$field = $field;
            store_item::<u32, StorageData, _>(
                $f,
                $range,
                $cache,
                $buf,
                &(StorageKeys::$key as u32),
                &StorageData::$key(saved),
            )
            .await
        } else {
            Ok(())
        }
    };
}

impl<
        F: AsyncNorFlash,
        const ROW: usize,
        const COL: usize,
        const NUM_LAYER: usize,
        const NUM_ENCODER: usize,
    > Storage<F, ROW, COL, NUM_LAYER, NUM_ENCODER>
{
    pub async fn new(
        flash: F,
        keymap: &[[[KeyAction; COL]; ROW]; NUM_LAYER],
        encoder_map: &Option<&mut [[EncoderAction; NUM_ENCODER]; NUM_LAYER]>,
        config: StorageConfig,
    ) -> Self {
        // Check storage setting
        assert!(
            config.num_sectors >= 2,
            "Number of used sector for storage must larger than 1"
        );

        // If config.start_addr == 0, use last `num_sectors` sectors or sectors begin at 0x0006_0000 for nRF52
        // Other wise, use storage config setting
        #[cfg(feature = "_nrf_ble")]
        let start_addr = if config.start_addr == 0 {
            0x0006_0000
        } else {
            config.start_addr
        };

        #[cfg(not(feature = "_nrf_ble"))]
        let start_addr = config.start_addr;

        // Check storage setting
        info!(
            "Flash capacity {} KB, RMK use {} KB({} sectors) starting from 0x{:X} as storage",
            flash.capacity() / 1024,
            (F::ERASE_SIZE * config.num_sectors as usize) / 1024,
            config.num_sectors,
            config.start_addr,
        );
        let storage_range = if start_addr == 0 {
            (flash.capacity() - config.num_sectors as usize * F::ERASE_SIZE) as u32
                ..flash.capacity() as u32
        } else {
            assert!(
                start_addr % F::ERASE_SIZE == 0,
                "Storage's start addr MUST BE a multiplier of sector size"
            );
            start_addr as u32..(start_addr + config.num_sectors as usize * F::ERASE_SIZE) as u32
        };

        let mut storage = Self {
            flash,
            storage_range,
            buffer: [0; get_buffer_size()],
        };

        // Check whether keymap and configs have been storaged in flash
        if !storage.check_enable().await {
            // Clear storage first
            debug!("Clearing storage!");
            let _ =
                sequential_storage::erase_all(&mut storage.flash, storage.storage_range.clone())
                    .await;

            // Initialize storage from keymap and config
            if storage
                .initialize_storage_with_config(keymap, encoder_map)
                .await
                .is_err()
            {
                // When there's an error, `enable: false` should be saved back to storage, preventing partial initialization of storage
                store_item(
                    &mut storage.flash,
                    storage.storage_range.clone(),
                    &mut NoCache::new(),
                    &mut storage.buffer,
                    &(StorageKeys::StorageConfig as u32),
                    &StorageData::StorageConfig(LocalStorageConfig {
                        enable: false,
                        build_hash: BUILD_HASH,
                    }),
                )
                .await
                .ok();
            }
        }

        storage
    }

    pub(crate) async fn run(&mut self) {
        let mut storage_cache = NoCache::new();
        loop {
            let info: FlashOperationMessage = FLASH_CHANNEL.receive().await;
            debug!("Flash operation: {:?}", info);
            if let Err(e) = match info {
                FlashOperationMessage::LayoutOptions(layout_option) => {
                    // Read out layout options, update layer option and save back
                    write_storage!(
                        &mut self.flash,
                        &mut self.buffer,
                        &mut storage_cache,
                        LayoutConfig,
                        layout_option,
                        self.storage_range.clone()
                    )
                }
                FlashOperationMessage::Reset => {
                    sequential_storage::erase_all(&mut self.flash, self.storage_range.clone()).await
                }
                FlashOperationMessage::DefaultLayer(default_layer) => {
                    // Read out layout options, update layer option and save back
                    write_storage!(
                        &mut self.flash,
                        &mut self.buffer,
                        &mut storage_cache,
                        LayoutConfig,
                        default_layer,
                        self.storage_range.clone()
                    )
                }
                FlashOperationMessage::WriteMacro(macro_data) => {
                    info!("Saving keyboard macro data");
                    store_item(
                        &mut self.flash,
                        self.storage_range.clone(),
                        &mut storage_cache,
                        &mut self.buffer,
                        &(StorageKeys::MacroData as u32),
                        &StorageData::MacroData(macro_data),
                    )
                    .await
                }
                FlashOperationMessage::KeymapKey {
                    layer,
                    col,
                    row,
                    action,
                } => {
                    let data = StorageData::KeymapKey(KeymapKey {
                        row: row as usize,
                        col: col as usize,
                        layer: layer as usize,
                        action,
                    });
                    let key = get_keymap_key::<ROW, COL, NUM_LAYER>(
                        row as usize,
                        col as usize,
                        layer as usize,
                    );
                    store_item(
                        &mut self.flash,
                        self.storage_range.clone(),
                        &mut storage_cache,
                        &mut self.buffer,
                        &key,
                        &data,
                    )
                    .await
                }
                FlashOperationMessage::WriteCombo(combo) => {
                    let key = get_combo_key(combo.idx);
                    store_item(
                        &mut self.flash,
                        self.storage_range.clone(),
                        &mut storage_cache,
                        &mut self.buffer,
                        &key,
                        &StorageData::ComboData(combo),
                    )
                    .await
                }
                FlashOperationMessage::ConnectionType(ty) => {
                    store_item(
                        &mut self.flash,
                        self.storage_range.clone(),
                        &mut storage_cache,
                        &mut self.buffer,
                        &(StorageKeys::ConnectionType as u32),
                        &StorageData::ConnectionType(ty),
                    )
                    .await
                }
<<<<<<< HEAD
                FlashOperationMessage::WriteFork(fork) => {
                    let key = get_fork_key(fork.idx);
=======
                FlashOperationMessage::EncoderKey { idx, layer, action } => {
                    let data = StorageData::EncoderConfig(EncoderConfig {
                        idx: idx as usize,
                        layer: layer as usize,
                        action,
                    });
                    let key = get_encoder_config_key::<NUM_ENCODER>(idx as usize, layer as usize);
>>>>>>> 977ce5eb
                    store_item(
                        &mut self.flash,
                        self.storage_range.clone(),
                        &mut storage_cache,
                        &mut self.buffer,
                        &key,
<<<<<<< HEAD
                        &StorageData::ForkData(fork),
=======
                        &data,
>>>>>>> 977ce5eb
                    )
                    .await
                }
                #[cfg(feature = "_nrf_ble")]
                FlashOperationMessage::ActiveBleProfile(profile) => {
                    let data = StorageData::ActiveBleProfile(profile);
                    store_item::<u32, StorageData, _>(
                        &mut self.flash,
                        self.storage_range.clone(),
                        &mut storage_cache,
                        &mut self.buffer,
                        &data.key(),
                        &data,
                    )
                    .await
                }
                #[cfg(feature = "_nrf_ble")]
                FlashOperationMessage::ClearSlot(key) => {
                    info!("Clearing bond info slot_num: {}", key);
                    // Remove item in `sequential-storage` is quite expensive, so just override the item with `removed = true`
                    let mut empty = BondInfo::default();
                    empty.removed = true;
                    let data = StorageData::BondInfo(empty);
                    store_item::<u32, StorageData, _>(
                        &mut self.flash,
                        self.storage_range.clone(),
                        &mut storage_cache,
                        &mut self.buffer,
                        &data.key(),
                        &data,
                    )
                    .await
                }
                #[cfg(feature = "_nrf_ble")]
                FlashOperationMessage::BondInfo(b) => {
                    info!("Saving bond info: {:?}", b);
                    let data = StorageData::BondInfo(b);
                    store_item::<u32, StorageData, _>(
                        &mut self.flash,
                        self.storage_range.clone(),
                        &mut storage_cache,
                        &mut self.buffer,
                        &data.key(),
                        &data,
                    )
                    .await
                }
                #[cfg(not(feature = "_nrf_ble"))]
                _ => Ok(()),
            } {
                print_storage_error::<F>(e);
            }
        }
    }

    pub(crate) async fn read_keymap(
        &mut self,
        keymap: &mut [[[KeyAction; COL]; ROW]; NUM_LAYER],
        encoder_map: &mut Option<&mut [[EncoderAction; NUM_ENCODER]; NUM_LAYER]>,
    ) -> Result<(), ()> {
        let mut storage_cache = NoCache::new();
        if let Ok(mut key_iterator) = fetch_all_items::<u32, _, _>(
            &mut self.flash,
            self.storage_range.clone(),
            &mut storage_cache,
            &mut self.buffer,
        )
        .await
        {
            // Iterator the storage, read all keymap keys and encoder configs
            while let Ok(Some((_key, item))) = key_iterator
                .next::<u32, StorageData>(&mut self.buffer)
                .await
            {
                match item {
                    StorageData::KeymapKey(key) => {
                        if key.layer < NUM_LAYER && key.row < ROW && key.col < COL {
                            keymap[key.layer][key.row][key.col] = key.action;
                        }
                    }
                    StorageData::EncoderConfig(encoder) => {
                        if let Some(ref mut map) = encoder_map {
                            if encoder.layer < NUM_LAYER && encoder.idx < NUM_ENCODER {
                                map[encoder.layer][encoder.idx] = encoder.action;
                            }
                        }
                    }
                    _ => continue,
                }
            }
        };

        Ok(())
    }

    pub(crate) async fn read_macro_cache(&mut self, macro_cache: &mut [u8]) -> Result<(), ()> {
        // Read storage and send back from send_channel
        let read_data = fetch_item::<u32, StorageData, _>(
            &mut self.flash,
            self.storage_range.clone(),
            &mut NoCache::new(),
            &mut self.buffer,
            &(StorageKeys::MacroData as u32),
        )
        .await
        .map_err(|e| print_storage_error::<F>(e))?;

        if let Some(StorageData::MacroData(data)) = read_data {
            // Send data back
            macro_cache.copy_from_slice(&data);
        }

        Ok(())
    }

    pub(crate) async fn read_combos(&mut self, combos: &mut [Combo]) -> Result<(), ()> {
        for (i, item) in combos.iter_mut().enumerate() {
            let key = get_combo_key(i);
            let read_data = fetch_item::<u32, StorageData, _>(
                &mut self.flash,
                self.storage_range.clone(),
                &mut NoCache::new(),
                &mut self.buffer,
                &key,
            )
            .await
            .map_err(|e| print_storage_error::<F>(e))?;

            if let Some(StorageData::ComboData(combo)) = read_data {
                let mut actions = Vec::<_, COMBO_MAX_LENGTH>::new();
                for &action in combo.actions.iter().filter(|&&a| a != KeyAction::No) {
                    let _ = actions.push(action);
                }
                *item = Combo::new(actions, combo.output, item.layer);
            }
        }

        Ok(())
    }

    pub(crate) async fn read_forks(&mut self, forks: &mut [Fork]) -> Result<(), ()> {
        for (i, item) in forks.iter_mut().enumerate() {
            let key = get_fork_key(i);
            let read_data = fetch_item::<u32, StorageData, _>(
                &mut self.flash,
                self.storage_range.clone(),
                &mut NoCache::new(),
                &mut self.buffer,
                &key,
            )
            .await
            .map_err(|e| print_storage_error::<F>(e))?;

            if let Some(StorageData::ForkData(fork)) = read_data {
                *item = Fork::new(
                    fork.trigger,
                    fork.negative_output,
                    fork.positive_output,
                    fork.match_any,
                    fork.match_none,
                    fork.kept_modifiers,
                );
            }
        }

        Ok(())
    }

    async fn initialize_storage_with_config(
        &mut self,
        keymap: &[[[KeyAction; COL]; ROW]; NUM_LAYER],
        encoder_map: &Option<&mut [[EncoderAction; NUM_ENCODER]; NUM_LAYER]>,
    ) -> Result<(), ()> {
        let mut cache = NoCache::new();
        // Save storage config
        let storage_config = StorageData::StorageConfig(LocalStorageConfig {
            enable: true,
            build_hash: BUILD_HASH,
        });
        store_item(
            &mut self.flash,
            self.storage_range.clone(),
            &mut cache,
            &mut self.buffer,
            &storage_config.key(),
            &storage_config,
        )
        .await
        .map_err(|e| print_storage_error::<F>(e))?;

        // Save layout config
        let layout_config = StorageData::LayoutConfig(LayoutConfig {
            default_layer: 0,
            layout_option: 0,
        });
        store_item(
            &mut self.flash,
            self.storage_range.clone(),
            &mut cache,
            &mut self.buffer,
            &layout_config.key(),
            &layout_config,
        )
        .await
        .map_err(|e| print_storage_error::<F>(e))?;

        for (layer, layer_data) in keymap.iter().enumerate() {
            for (row, row_data) in layer_data.iter().enumerate() {
                for (col, action) in row_data.iter().enumerate() {
                    let item = StorageData::KeymapKey(KeymapKey {
                        row,
                        col,
                        layer,
                        action: *action,
                    });

                    let key = get_keymap_key::<ROW, COL, NUM_LAYER>(row, col, layer);

                    store_item(
                        &mut self.flash,
                        self.storage_range.clone(),
                        &mut cache,
                        &mut self.buffer,
                        &key,
                        &item,
                    )
                    .await
                    .map_err(|e| print_storage_error::<F>(e))?;
                }
            }
        }

        // Save encoder configurations
        if let Some(encoder_map) = encoder_map {
            for (layer, layer_data) in encoder_map.iter().enumerate() {
                for (idx, action) in layer_data.iter().enumerate() {
                    let item = StorageData::EncoderConfig(EncoderConfig {
                        idx,
                        layer,
                        action: *action,
                    });

                    let key = get_encoder_config_key::<NUM_ENCODER>(idx, layer);

                    store_item(
                        &mut self.flash,
                        self.storage_range.clone(),
                        &mut cache,
                        &mut self.buffer,
                        &key,
                        &item,
                    )
                    .await
                    .map_err(|e| print_storage_error::<F>(e))?;
                }
            }
        }

        Ok(())
    }

    async fn check_enable(&mut self) -> bool {
        if let Ok(Some(StorageData::StorageConfig(config))) = fetch_item::<u32, StorageData, _>(
            &mut self.flash,
            self.storage_range.clone(),
            &mut NoCache::new(),
            &mut self.buffer,
            &(StorageKeys::StorageConfig as u32),
        )
        .await
        {
            if config.enable && config.build_hash == BUILD_HASH {
                return true;
            }
        }
        false
    }
}

fn print_storage_error<F: AsyncNorFlash>(e: SSError<F::Error>) {
    match e {
        SSError::Storage { value: _ } => error!("Flash error"),
        SSError::FullStorage => error!("Storage is full"),
        SSError::Corrupted {} => error!("Storage is corrupted"),
        SSError::BufferTooBig => error!("Buffer too big"),
        SSError::BufferTooSmall(x) => error!("Buffer too small, needs {} bytes", x),
        SSError::SerializationError(e) => error!("Map value error: {}", e),
        _ => error!("Unknown storage error"),
    }
}

const fn get_buffer_size() -> usize {
    // The buffer size needed = size_of(StorageData) = MACRO_SPACE_SIZE + 8(generally)
    // According to doc of `sequential-storage`, for some flashes it should be aligned in 32 bytes
    // To make sure the buffer works, do this alignment always
    let buffer_size = if MACRO_SPACE_SIZE < 248 {
        256
    } else {
        MACRO_SPACE_SIZE + 8
    };

    // Efficiently round up to the nearest multiple of 32 using bit manipulation.
    (buffer_size + 31) & !31
}<|MERGE_RESOLUTION|>--- conflicted
+++ resolved
@@ -89,11 +89,8 @@
     MacroData,
     ComboData,
     ConnectionType,
-<<<<<<< HEAD
+    EncoderKeys,
     ForkData,
-=======
-    EncoderKeys,
->>>>>>> 977ce5eb
     #[cfg(feature = "_nrf_ble")]
     ActiveBleProfile = 0xEE,
     #[cfg(feature = "_nrf_ble")]
@@ -112,11 +109,8 @@
             6 => Some(StorageKeys::MacroData),
             7 => Some(StorageKeys::ComboData),
             8 => Some(StorageKeys::ConnectionType),
-<<<<<<< HEAD
-            9 => Some(StorageKeys::ForkData),
-=======
             9 => Some(StorageKeys::EncoderKeys),
->>>>>>> 977ce5eb
+            10 => Some(StorageKeys::ForkData),
             #[cfg(feature = "_nrf_ble")]
             0xEF => Some(StorageKeys::BleBondInfo),
             _ => None,
@@ -380,7 +374,21 @@
                     }))
                 }
                 StorageKeys::ConnectionType => Ok(StorageData::ConnectionType(buffer[1])),
-<<<<<<< HEAD
+                StorageKeys::EncoderKeys => {
+                    if buffer.len() < 7 {
+                        return Err(SerializationError::BufferTooSmall);
+                    }
+                    let clockwise = from_via_keycode(BigEndian::read_u16(&buffer[1..3]));
+                    let counter_clockwise = from_via_keycode(BigEndian::read_u16(&buffer[3..5]));
+                    let idx = buffer[5] as usize;
+                    let layer = buffer[6] as usize;
+
+                    Ok(StorageData::EncoderConfig(EncoderConfig {
+                        idx,
+                        layer,
+                        action: EncoderAction::new(clockwise, counter_clockwise),
+                    }))
+                }
                 StorageKeys::ForkData => {
                     if buffer.len() < 15 {
                         return Err(SerializationError::InvalidData);
@@ -414,21 +422,6 @@
                         match_any,
                         match_none,
                         kept_modifiers,
-=======
-                StorageKeys::EncoderKeys => {
-                    if buffer.len() < 7 {
-                        return Err(SerializationError::BufferTooSmall);
-                    }
-                    let clockwise = from_via_keycode(BigEndian::read_u16(&buffer[1..3]));
-                    let counter_clockwise = from_via_keycode(BigEndian::read_u16(&buffer[3..5]));
-                    let idx = buffer[5] as usize;
-                    let layer = buffer[6] as usize;
-
-                    Ok(StorageData::EncoderConfig(EncoderConfig {
-                        idx,
-                        layer,
-                        action: EncoderAction::new(clockwise, counter_clockwise),
->>>>>>> 977ce5eb
                     }))
                 }
                 #[cfg(feature = "_nrf_ble")]
@@ -754,10 +747,6 @@
                     )
                     .await
                 }
-<<<<<<< HEAD
-                FlashOperationMessage::WriteFork(fork) => {
-                    let key = get_fork_key(fork.idx);
-=======
                 FlashOperationMessage::EncoderKey { idx, layer, action } => {
                     let data = StorageData::EncoderConfig(EncoderConfig {
                         idx: idx as usize,
@@ -765,18 +754,25 @@
                         action,
                     });
                     let key = get_encoder_config_key::<NUM_ENCODER>(idx as usize, layer as usize);
->>>>>>> 977ce5eb
                     store_item(
                         &mut self.flash,
                         self.storage_range.clone(),
                         &mut storage_cache,
                         &mut self.buffer,
                         &key,
-<<<<<<< HEAD
+                        &data,
+                    )
+                    .await
+                }
+                FlashOperationMessage::WriteFork(fork) => {
+                    let key = get_fork_key(fork.idx);
+                    store_item(
+                        &mut self.flash,
+                        self.storage_range.clone(),
+                        &mut storage_cache,
+                        &mut self.buffer,
+                        &key,
                         &StorageData::ForkData(fork),
-=======
-                        &data,
->>>>>>> 977ce5eb
                     )
                     .await
                 }
