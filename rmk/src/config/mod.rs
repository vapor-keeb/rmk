#[cfg(feature = "_esp_ble")]
mod esp_config;
#[cfg(feature = "_nrf_ble")]
mod nrf_config;

use ::heapless::Vec;
#[cfg(feature = "_esp_ble")]
pub use esp_config::BleBatteryConfig;
#[cfg(feature = "_nrf_ble")]
pub use nrf_config::BleBatteryConfig;

use embassy_sync::channel::Channel;
use embassy_time::Duration;
use embedded_hal::digital::OutputPin;

<<<<<<< HEAD
use crate::{
    event::{Event, KeyEvent},
    hid::Report,
    light::LedIndicator,
    storage::FlashOperationMessage,
    RawMutex,
};

/// The config struct for RMK keyboard.
///
/// There are 3 types of configs:
/// 1. `ChannelConfig`: Configurations for channels used in RMK.
/// 2. `ControllerConfig`: Config for controllers, the controllers are used for controlling other devices on the board.
/// 3. `RmkConfig`: Tunable configurations for RMK keyboard.

pub struct KeyboardConfig<'a, O: OutputPin> {
    pub channel_config: ChannelConfig,
    pub controller_config: ControllerConfig<O>,
    pub rmk_config: RmkConfig<'a>,
}

impl<'a, O: OutputPin> Default for KeyboardConfig<'a, O> {
    fn default() -> Self {
        Self {
            channel_config: ChannelConfig::default(),
            controller_config: ControllerConfig::default(),
            rmk_config: RmkConfig::default(),
        }
    }
}

/// Configurations for channels used in RMK
pub struct ChannelConfig<
    const KEY_EVENT_CHANNEL_SIZE: usize = 16,
    const EVENT_CHANNEL_SIZE: usize = 16,
    const REPORT_CHANNEL_SIZE: usize = 16,
> {
    pub key_event_channel: Channel<RawMutex, KeyEvent, KEY_EVENT_CHANNEL_SIZE>,
    pub event_channel: Channel<RawMutex, Event, EVENT_CHANNEL_SIZE>,
    pub keyboard_report_channel: Channel<RawMutex, Report, REPORT_CHANNEL_SIZE>,
    pub(crate) flash_channel: Channel<RawMutex, FlashOperationMessage, 4>,
    pub(crate) led_channel: Channel<RawMutex, LedIndicator, 4>,
    pub(crate) vial_read_channel: Channel<RawMutex, [u8; 32], 4>,
}

impl<
        const KEY_EVENT_CHANNEL_SIZE: usize,
        const EVENT_CHANNEL_SIZE: usize,
        const REPORT_CHANNEL_SIZE: usize,
    > Default for ChannelConfig<KEY_EVENT_CHANNEL_SIZE, EVENT_CHANNEL_SIZE, REPORT_CHANNEL_SIZE>
{
    fn default() -> Self {
        Self {
            key_event_channel: Channel::new(),
            event_channel: Channel::new(),
            keyboard_report_channel: Channel::new(),
            flash_channel: Channel::new(),
            led_channel: Channel::new(),
            vial_read_channel: Channel::new(),
        }
    }
}

impl<
        const KEY_EVENT_CHANNEL_SIZE: usize,
        const EVENT_CHANNEL_SIZE: usize,
        const REPORT_CHANNEL_SIZE: usize,
    > ChannelConfig<KEY_EVENT_CHANNEL_SIZE, EVENT_CHANNEL_SIZE, REPORT_CHANNEL_SIZE>
{
    pub fn new() -> Self {
        Self::default()
    }
}

/// Config for controllers.
///
/// Controllers are used for controlling other devices on the board, such as lights, RGB, etc.
pub struct ControllerConfig<O: OutputPin> {
    pub light_config: LightConfig<O>,
}

impl<O: OutputPin> Default for ControllerConfig<O> {
    fn default() -> Self {
        Self {
            light_config: LightConfig::default(),
        }
    }
}
=======
use crate::combo::{Combo, COMBO_MAX_NUM};
>>>>>>> dbbec6df

/// Internal configurations for RMK keyboard.
pub struct RmkConfig<'a> {
    pub mouse_config: MouseConfig,
    pub usb_config: KeyboardUsbConfig<'a>,
    pub vial_config: VialConfig<'a>,
    pub storage_config: StorageConfig,
    pub behavior_config: BehaviorConfig,
    #[cfg(feature = "_nrf_ble")]
    pub ble_battery_config: BleBatteryConfig<'a>,
    #[cfg(feature = "_esp_ble")]
    pub ble_battery_config: BleBatteryConfig,
}

impl<'a> Default for RmkConfig<'a> {
    fn default() -> Self {
        Self {
            mouse_config: MouseConfig::default(),
            usb_config: KeyboardUsbConfig::default(),
            vial_config: VialConfig::default(),
            storage_config: StorageConfig::default(),
            behavior_config: BehaviorConfig::default(),
            #[cfg(any(feature = "_nrf_ble", feature = "_esp_ble"))]
            ble_battery_config: BleBatteryConfig::default(),
        }
    }
}

/// Config for configurable action behavior
#[derive(Clone, Copy, Debug, Default)]
pub struct BehaviorConfig {
    pub tri_layer: Option<[u8; 3]>,
    pub tap_hold: TapHoldConfig,
    pub one_shot: OneShotConfig,
    pub combo: CombosConfig,
}

/// Configurations for tap hold behavior
#[derive(Clone, Copy, Debug)]
pub struct TapHoldConfig {
    pub enable_hrm: bool,
    pub prior_idle_time: Duration,
    pub post_wait_time: Duration,
    pub hold_timeout: Duration,
}

impl Default for TapHoldConfig {
    fn default() -> Self {
        Self {
            enable_hrm: false,
            prior_idle_time: Duration::from_millis(120),
            post_wait_time: Duration::from_millis(50),
            hold_timeout: Duration::from_millis(250),
        }
    }
}

/// Config for one shot behavior
#[derive(Clone, Copy, Debug)]
pub struct OneShotConfig {
    pub timeout: Duration,
}

impl Default for OneShotConfig {
    fn default() -> Self {
        Self {
            timeout: Duration::from_secs(1),
        }
    }
}

/// Config for combo behavior
pub struct CombosConfig {
    pub combos: Vec<Combo, COMBO_MAX_NUM>,
    pub timeout: Duration,
}

impl Default for CombosConfig {
    fn default() -> Self {
        Self {
            timeout: Duration::from_millis(50),
            combos: Vec::new(),
        }
    }
}

/// Config for storage
#[derive(Clone, Copy, Debug)]
pub struct StorageConfig {
    /// Start address of local storage, MUST BE start of a sector.
    /// If start_addr is set to 0(this is the default value), the last `num_sectors` sectors will be used.
    pub start_addr: usize,
    // Number of sectors used for storage, >= 2.
    pub num_sectors: u8,
    pub clear_storage: bool,
}

impl Default for StorageConfig {
    fn default() -> Self {
        Self {
            start_addr: 0,
            num_sectors: 2,
            clear_storage: false,
        }
    }
}

/// Config for lights
pub struct LightConfig<O: OutputPin> {
    pub capslock: Option<LightPinConfig<O>>,
    pub scrolllock: Option<LightPinConfig<O>>,
    pub numslock: Option<LightPinConfig<O>>,
}

pub struct LightPinConfig<O: OutputPin> {
    pub pin: O,
    pub low_active: bool,
}

impl<O: OutputPin> Default for LightConfig<O> {
    fn default() -> Self {
        Self {
            capslock: None,
            scrolllock: None,
            numslock: None,
        }
    }
}

/// Config for [vial](https://get.vial.today/).
///
/// You can generate automatically using [`build.rs`](https://github.com/HaoboGu/rmk/blob/main/examples/use_rust/stm32h7/build.rs).
#[derive(Clone, Copy, Debug, Default)]
pub struct VialConfig<'a> {
    pub vial_keyboard_id: &'a [u8],
    pub vial_keyboard_def: &'a [u8],
}

impl<'a> VialConfig<'a> {
    pub fn new(vial_keyboard_id: &'a [u8], vial_keyboard_def: &'a [u8]) -> Self {
        Self {
            vial_keyboard_id,
            vial_keyboard_def,
        }
    }
}

/// Configuration for debouncing
pub struct DebounceConfig {
    /// Debounce time in ms
    pub debounce_time: u32,
}

/// Configurations for mouse functionalities
#[derive(Clone, Copy, Debug)]
pub struct MouseConfig {
    /// Time interval in ms of reporting mouse cursor states
    pub mouse_key_interval: u32,
    /// Time interval in ms of reporting mouse wheel states
    pub mouse_wheel_interval: u32,
}

impl Default for MouseConfig {
    fn default() -> Self {
        Self {
            mouse_key_interval: 20,
            mouse_wheel_interval: 80,
        }
    }
}

/// Configurations for RGB light
#[derive(Clone, Copy, Debug)]
pub struct RGBLightConfig {
    pub enabled: bool,
    pub rgb_led_num: u32,
    pub rgb_hue_step: u32,
    pub rgb_val_step: u32,
    pub rgb_sat_step: u32,
}

/// Configurations for usb
#[derive(Clone, Copy, Debug)]
pub struct KeyboardUsbConfig<'a> {
    /// Vender id
    pub vid: u16,
    /// Product id
    pub pid: u16,
    /// Manufacturer
    pub manufacturer: &'a str,
    /// Product name
    pub product_name: &'a str,
    /// Serial number
    pub serial_number: &'a str,
}

impl<'a> Default for KeyboardUsbConfig<'a> {
    fn default() -> Self {
        Self {
            vid: 0x4c4b,
            pid: 0x4643,
            manufacturer: "RMK",
            product_name: "RMK Keyboard",
            serial_number: "vial:f64c2b3c:000001",
        }
    }
}<|MERGE_RESOLUTION|>--- conflicted
+++ resolved
@@ -13,8 +13,8 @@
 use embassy_time::Duration;
 use embedded_hal::digital::OutputPin;
 
-<<<<<<< HEAD
 use crate::{
+    combo::{Combo, COMBO_MAX_NUM},
     event::{Event, KeyEvent},
     hid::Report,
     light::LedIndicator,
@@ -102,9 +102,6 @@
         }
     }
 }
-=======
-use crate::combo::{Combo, COMBO_MAX_NUM};
->>>>>>> dbbec6df
 
 /// Internal configurations for RMK keyboard.
 pub struct RmkConfig<'a> {
