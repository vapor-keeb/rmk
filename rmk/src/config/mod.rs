#[cfg(feature = "_esp_ble")]
mod esp_config;
#[cfg(feature = "_nrf_ble")]
mod nrf_config;

use ::heapless::Vec;
use embassy_sync::channel::Channel;
use embassy_time::Duration;
use embedded_hal::digital::OutputPin;
#[cfg(feature = "_esp_ble")]
pub use esp_config::BleBatteryConfig;
#[cfg(feature = "_nrf_ble")]
pub use nrf_config::BleBatteryConfig;

<<<<<<< HEAD
use embassy_sync::channel::Channel;
use embassy_time::Duration;
use embedded_hal::digital::OutputPin;
=======
use crate::combo::{Combo, COMBO_MAX_NUM};
use crate::event::{Event, KeyEvent};
use crate::fork::{Fork, FORK_MAX_NUM};
use crate::hid::Report;
use crate::light::LedIndicator;
#[cfg(feature = "storage")]
use crate::storage::FlashOperationMessage;
use crate::RawMutex;

/// The config struct for RMK keyboard.
///
/// There are 3 types of configs:
/// 1. `ChannelConfig`: Configurations for channels used in RMK.
/// 2. `ControllerConfig`: Config for controllers, the controllers are used for controlling other devices on the board.
/// 3. `RmkConfig`: Tunable configurations for RMK keyboard.
pub struct KeyboardConfig<'a, O: OutputPin> {
    pub channel_config: ChannelConfig,
    pub controller_config: ControllerConfig<O>,
    pub rmk_config: RmkConfig<'a>,
}

impl<O: OutputPin> Default for KeyboardConfig<'_, O> {
    fn default() -> Self {
        Self {
            channel_config: ChannelConfig::default(),
            controller_config: ControllerConfig::default(),
            rmk_config: RmkConfig::default(),
        }
    }
}

/// Configurations for channels used in RMK
pub struct ChannelConfig<
    const KEY_EVENT_CHANNEL_SIZE: usize = 16,
    const EVENT_CHANNEL_SIZE: usize = 16,
    const REPORT_CHANNEL_SIZE: usize = 16,
> {
    pub key_event_channel: Channel<RawMutex, KeyEvent, KEY_EVENT_CHANNEL_SIZE>,
    pub event_channel: Channel<RawMutex, Event, EVENT_CHANNEL_SIZE>,
    pub keyboard_report_channel: Channel<RawMutex, Report, REPORT_CHANNEL_SIZE>,
    #[cfg(feature = "storage")]
    pub(crate) flash_channel: Channel<RawMutex, FlashOperationMessage, 4>,
    pub(crate) led_channel: Channel<RawMutex, LedIndicator, 4>,
    pub(crate) vial_read_channel: Channel<RawMutex, [u8; 32], 4>,
}

impl<const KEY_EVENT_CHANNEL_SIZE: usize, const EVENT_CHANNEL_SIZE: usize, const REPORT_CHANNEL_SIZE: usize> Default
    for ChannelConfig<KEY_EVENT_CHANNEL_SIZE, EVENT_CHANNEL_SIZE, REPORT_CHANNEL_SIZE>
{
    fn default() -> Self {
        Self {
            key_event_channel: Channel::new(),
            event_channel: Channel::new(),
            keyboard_report_channel: Channel::new(),
            #[cfg(feature = "storage")]
            flash_channel: Channel::new(),
            led_channel: Channel::new(),
            vial_read_channel: Channel::new(),
        }
    }
}

impl<const KEY_EVENT_CHANNEL_SIZE: usize, const EVENT_CHANNEL_SIZE: usize, const REPORT_CHANNEL_SIZE: usize>
    ChannelConfig<KEY_EVENT_CHANNEL_SIZE, EVENT_CHANNEL_SIZE, REPORT_CHANNEL_SIZE>
{
    pub fn new() -> Self {
        Self::default()
    }
}

/// Config for controllers.
///
/// Controllers are used for controlling other devices on the board, such as lights, RGB, etc.
pub struct ControllerConfig<O: OutputPin> {
    pub light_config: LightConfig<O>,
}

impl<O: OutputPin> Default for ControllerConfig<O> {
    fn default() -> Self {
        Self {
            light_config: LightConfig::default(),
        }
    }
}
>>>>>>> 41396654

use crate::{
    event::{Event, KeyEvent},
    hid::Report,
    light::LedIndicator,
    storage::FlashOperationMessage,
    RawMutex,
};

/// The config struct for RMK keyboard.
///
/// There are 3 types of configs:
/// 1. `ChannelConfig`: Configurations for channels used in RMK.
/// 2. `ControllerConfig`: Config for controllers, the controllers are used for controlling other devices on the board.
/// 3. `RmkConfig`: Tunable configurations for RMK keyboard.

pub struct KeyboardConfig<'a, O: OutputPin> {
    pub channel_config: ChannelConfig,
    pub controller_config: ControllerConfig<O>,
    pub rmk_config: RmkConfig<'a>,
}

impl<'a, O: OutputPin> Default for KeyboardConfig<'a, O> {
    fn default() -> Self {
        Self {
            channel_config: ChannelConfig::default(),
            controller_config: ControllerConfig::default(),
            rmk_config: RmkConfig::default(),
        }
    }
}

/// Configurations for channels used in RMK
pub struct ChannelConfig<
    const KEY_EVENT_CHANNEL_SIZE: usize = 16,
    const EVENT_CHANNEL_SIZE: usize = 16,
    const REPORT_CHANNEL_SIZE: usize = 16,
> {
    pub key_event_channel: Channel<RawMutex, KeyEvent, KEY_EVENT_CHANNEL_SIZE>,
    pub event_channel: Channel<RawMutex, Event, EVENT_CHANNEL_SIZE>,
    pub keyboard_report_channel: Channel<RawMutex, Report, REPORT_CHANNEL_SIZE>,
    pub(crate) flash_channel: Channel<RawMutex, FlashOperationMessage, 4>,
    pub(crate) led_channel: Channel<RawMutex, LedIndicator, 4>,
    pub(crate) vial_read_channel: Channel<RawMutex, [u8; 32], 4>,
}

impl<
        const KEY_EVENT_CHANNEL_SIZE: usize,
        const EVENT_CHANNEL_SIZE: usize,
        const REPORT_CHANNEL_SIZE: usize,
    > Default for ChannelConfig<KEY_EVENT_CHANNEL_SIZE, EVENT_CHANNEL_SIZE, REPORT_CHANNEL_SIZE>
{
    fn default() -> Self {
        Self {
            key_event_channel: Channel::new(),
            event_channel: Channel::new(),
            keyboard_report_channel: Channel::new(),
            flash_channel: Channel::new(),
            led_channel: Channel::new(),
            vial_read_channel: Channel::new(),
        }
    }
}

impl<
        const KEY_EVENT_CHANNEL_SIZE: usize,
        const EVENT_CHANNEL_SIZE: usize,
        const REPORT_CHANNEL_SIZE: usize,
    > ChannelConfig<KEY_EVENT_CHANNEL_SIZE, EVENT_CHANNEL_SIZE, REPORT_CHANNEL_SIZE>
{
    pub fn new() -> Self {
        Self::default()
    }
}

/// Config for controllers.
///
/// Controllers are used for controlling other devices on the board, such as lights, RGB, etc.
pub struct ControllerConfig<O: OutputPin> {
    pub light_config: LightConfig<O>,
}

impl<O: OutputPin> Default for ControllerConfig<O> {
    fn default() -> Self {
        Self {
            light_config: LightConfig::default(),
        }
    }
}

/// Internal configurations for RMK keyboard.
<<<<<<< HEAD
=======
#[derive(Default)]
>>>>>>> 41396654
pub struct RmkConfig<'a> {
    pub mouse_config: MouseConfig,
    pub usb_config: KeyboardUsbConfig<'a>,
    pub vial_config: VialConfig<'a>,
    pub storage_config: StorageConfig,
    pub behavior_config: BehaviorConfig,
    #[cfg(feature = "_nrf_ble")]
    pub ble_battery_config: BleBatteryConfig<'a>,
    #[cfg(feature = "_esp_ble")]
<<<<<<< HEAD
    pub ble_battery_config: BleBatteryConfig,
}

impl<'a> Default for RmkConfig<'a> {
    fn default() -> Self {
        Self {
            mouse_config: MouseConfig::default(),
            usb_config: KeyboardUsbConfig::default(),
            vial_config: VialConfig::default(),
            storage_config: StorageConfig::default(),
            behavior_config: BehaviorConfig::default(),
            #[cfg(any(feature = "_nrf_ble", feature = "_esp_ble"))]
            ble_battery_config: BleBatteryConfig::default(),
        }
    }
}

/// Config for configurable action behavior
#[derive(Clone, Copy, Debug, Default)]
=======
    pub ble_battery_config: BleBatteryConfig<'a>,
}

/// Config for configurable action behavior
#[derive(Clone, Debug, Default)]
>>>>>>> 41396654
pub struct BehaviorConfig {
    pub tri_layer: Option<[u8; 3]>,
    pub tap_hold: TapHoldConfig,
    pub one_shot: OneShotConfig,
    pub combo: CombosConfig,
    pub fork: ForksConfig,
}

/// Configurations for tap hold behavior
#[derive(Clone, Copy, Debug)]
pub struct TapHoldConfig {
    pub enable_hrm: bool,
    pub prior_idle_time: Duration,
    pub post_wait_time: Duration,
    pub hold_timeout: Duration,
}

impl Default for TapHoldConfig {
    fn default() -> Self {
        Self {
            enable_hrm: false,
            prior_idle_time: Duration::from_millis(120),
            post_wait_time: Duration::from_millis(50),
            hold_timeout: Duration::from_millis(250),
        }
    }
}

/// Config for one shot behavior
#[derive(Clone, Copy, Debug)]
pub struct OneShotConfig {
    pub timeout: Duration,
}

impl Default for OneShotConfig {
    fn default() -> Self {
        Self {
            timeout: Duration::from_secs(1),
        }
    }
}

/// Config for combo behavior
#[derive(Clone, Debug)]
pub struct CombosConfig {
    pub combos: Vec<Combo, COMBO_MAX_NUM>,
    pub timeout: Duration,
}

impl Default for CombosConfig {
    fn default() -> Self {
        Self {
            timeout: Duration::from_millis(50),
            combos: Vec::new(),
        }
    }
}

/// Config for fork behavior
#[derive(Clone, Debug)]
pub struct ForksConfig {
    pub forks: Vec<Fork, FORK_MAX_NUM>,
}

impl Default for ForksConfig {
    fn default() -> Self {
        Self { forks: Vec::new() }
    }
}

/// Config for storage
#[derive(Clone, Copy, Debug)]
pub struct StorageConfig {
    /// Start address of local storage, MUST BE start of a sector.
    /// If start_addr is set to 0(this is the default value), the last `num_sectors` sectors will be used.
    pub start_addr: usize,
    // Number of sectors used for storage, >= 2.
    pub num_sectors: u8,
    pub clear_storage: bool,
}

impl Default for StorageConfig {
    fn default() -> Self {
        Self {
            start_addr: 0,
            num_sectors: 2,
            clear_storage: false,
        }
    }
}

/// Config for lights
pub struct LightConfig<O: OutputPin> {
    pub capslock: Option<LightPinConfig<O>>,
    pub scrolllock: Option<LightPinConfig<O>>,
    pub numslock: Option<LightPinConfig<O>>,
}

pub struct LightPinConfig<O: OutputPin> {
    pub pin: O,
    pub low_active: bool,
}

impl<O: OutputPin> Default for LightConfig<O> {
    fn default() -> Self {
        Self {
            capslock: None,
            scrolllock: None,
            numslock: None,
        }
    }
}

/// Config for [vial](https://get.vial.today/).
///
/// You can generate automatically using [`build.rs`](https://github.com/HaoboGu/rmk/blob/main/examples/use_rust/stm32h7/build.rs).
#[derive(Clone, Copy, Debug, Default)]
pub struct VialConfig<'a> {
    pub vial_keyboard_id: &'a [u8],
    pub vial_keyboard_def: &'a [u8],
}

impl<'a> VialConfig<'a> {
    pub fn new(vial_keyboard_id: &'a [u8], vial_keyboard_def: &'a [u8]) -> Self {
        Self {
            vial_keyboard_id,
            vial_keyboard_def,
        }
    }
}

/// Configuration for debouncing
pub struct DebounceConfig {
    /// Debounce time in ms
    pub debounce_time: u32,
}

/// Configurations for mouse functionalities
#[derive(Clone, Copy, Debug)]
pub struct MouseConfig {
    /// Time interval in ms of reporting mouse cursor states
    pub mouse_key_interval: u32,
    /// Time interval in ms of reporting mouse wheel states
    pub mouse_wheel_interval: u32,
}

impl Default for MouseConfig {
    fn default() -> Self {
        Self {
            mouse_key_interval: 20,
            mouse_wheel_interval: 80,
        }
    }
}

/// Configurations for RGB light
#[derive(Clone, Copy, Debug)]
pub struct RGBLightConfig {
    pub enabled: bool,
    pub rgb_led_num: u32,
    pub rgb_hue_step: u32,
    pub rgb_val_step: u32,
    pub rgb_sat_step: u32,
}

/// Configurations for usb
#[derive(Clone, Copy, Debug)]
pub struct KeyboardUsbConfig<'a> {
    /// Vender id
    pub vid: u16,
    /// Product id
    pub pid: u16,
    /// Manufacturer
    pub manufacturer: &'a str,
    /// Product name
    pub product_name: &'a str,
    /// Serial number
    pub serial_number: &'a str,
}

impl Default for KeyboardUsbConfig<'_> {
    fn default() -> Self {
        Self {
            vid: 0x4c4b,
            pid: 0x4643,
            manufacturer: "RMK",
            product_name: "RMK Keyboard",
            serial_number: "vial:f64c2b3c:000001",
        }
    }
}<|MERGE_RESOLUTION|>--- conflicted
+++ resolved
@@ -12,11 +12,6 @@
 #[cfg(feature = "_nrf_ble")]
 pub use nrf_config::BleBatteryConfig;
 
-<<<<<<< HEAD
-use embassy_sync::channel::Channel;
-use embassy_time::Duration;
-use embedded_hal::digital::OutputPin;
-=======
 use crate::combo::{Combo, COMBO_MAX_NUM};
 use crate::event::{Event, KeyEvent};
 use crate::fork::{Fork, FORK_MAX_NUM};
@@ -101,102 +96,9 @@
         }
     }
 }
->>>>>>> 41396654
-
-use crate::{
-    event::{Event, KeyEvent},
-    hid::Report,
-    light::LedIndicator,
-    storage::FlashOperationMessage,
-    RawMutex,
-};
-
-/// The config struct for RMK keyboard.
-///
-/// There are 3 types of configs:
-/// 1. `ChannelConfig`: Configurations for channels used in RMK.
-/// 2. `ControllerConfig`: Config for controllers, the controllers are used for controlling other devices on the board.
-/// 3. `RmkConfig`: Tunable configurations for RMK keyboard.
-
-pub struct KeyboardConfig<'a, O: OutputPin> {
-    pub channel_config: ChannelConfig,
-    pub controller_config: ControllerConfig<O>,
-    pub rmk_config: RmkConfig<'a>,
-}
-
-impl<'a, O: OutputPin> Default for KeyboardConfig<'a, O> {
-    fn default() -> Self {
-        Self {
-            channel_config: ChannelConfig::default(),
-            controller_config: ControllerConfig::default(),
-            rmk_config: RmkConfig::default(),
-        }
-    }
-}
-
-/// Configurations for channels used in RMK
-pub struct ChannelConfig<
-    const KEY_EVENT_CHANNEL_SIZE: usize = 16,
-    const EVENT_CHANNEL_SIZE: usize = 16,
-    const REPORT_CHANNEL_SIZE: usize = 16,
-> {
-    pub key_event_channel: Channel<RawMutex, KeyEvent, KEY_EVENT_CHANNEL_SIZE>,
-    pub event_channel: Channel<RawMutex, Event, EVENT_CHANNEL_SIZE>,
-    pub keyboard_report_channel: Channel<RawMutex, Report, REPORT_CHANNEL_SIZE>,
-    pub(crate) flash_channel: Channel<RawMutex, FlashOperationMessage, 4>,
-    pub(crate) led_channel: Channel<RawMutex, LedIndicator, 4>,
-    pub(crate) vial_read_channel: Channel<RawMutex, [u8; 32], 4>,
-}
-
-impl<
-        const KEY_EVENT_CHANNEL_SIZE: usize,
-        const EVENT_CHANNEL_SIZE: usize,
-        const REPORT_CHANNEL_SIZE: usize,
-    > Default for ChannelConfig<KEY_EVENT_CHANNEL_SIZE, EVENT_CHANNEL_SIZE, REPORT_CHANNEL_SIZE>
-{
-    fn default() -> Self {
-        Self {
-            key_event_channel: Channel::new(),
-            event_channel: Channel::new(),
-            keyboard_report_channel: Channel::new(),
-            flash_channel: Channel::new(),
-            led_channel: Channel::new(),
-            vial_read_channel: Channel::new(),
-        }
-    }
-}
-
-impl<
-        const KEY_EVENT_CHANNEL_SIZE: usize,
-        const EVENT_CHANNEL_SIZE: usize,
-        const REPORT_CHANNEL_SIZE: usize,
-    > ChannelConfig<KEY_EVENT_CHANNEL_SIZE, EVENT_CHANNEL_SIZE, REPORT_CHANNEL_SIZE>
-{
-    pub fn new() -> Self {
-        Self::default()
-    }
-}
-
-/// Config for controllers.
-///
-/// Controllers are used for controlling other devices on the board, such as lights, RGB, etc.
-pub struct ControllerConfig<O: OutputPin> {
-    pub light_config: LightConfig<O>,
-}
-
-impl<O: OutputPin> Default for ControllerConfig<O> {
-    fn default() -> Self {
-        Self {
-            light_config: LightConfig::default(),
-        }
-    }
-}
 
 /// Internal configurations for RMK keyboard.
-<<<<<<< HEAD
-=======
 #[derive(Default)]
->>>>>>> 41396654
 pub struct RmkConfig<'a> {
     pub mouse_config: MouseConfig,
     pub usb_config: KeyboardUsbConfig<'a>,
@@ -206,33 +108,11 @@
     #[cfg(feature = "_nrf_ble")]
     pub ble_battery_config: BleBatteryConfig<'a>,
     #[cfg(feature = "_esp_ble")]
-<<<<<<< HEAD
-    pub ble_battery_config: BleBatteryConfig,
-}
-
-impl<'a> Default for RmkConfig<'a> {
-    fn default() -> Self {
-        Self {
-            mouse_config: MouseConfig::default(),
-            usb_config: KeyboardUsbConfig::default(),
-            vial_config: VialConfig::default(),
-            storage_config: StorageConfig::default(),
-            behavior_config: BehaviorConfig::default(),
-            #[cfg(any(feature = "_nrf_ble", feature = "_esp_ble"))]
-            ble_battery_config: BleBatteryConfig::default(),
-        }
-    }
-}
-
-/// Config for configurable action behavior
-#[derive(Clone, Copy, Debug, Default)]
-=======
     pub ble_battery_config: BleBatteryConfig<'a>,
 }
 
 /// Config for configurable action behavior
 #[derive(Clone, Debug, Default)]
->>>>>>> 41396654
 pub struct BehaviorConfig {
     pub tri_layer: Option<[u8; 3]>,
     pub tap_hold: TapHoldConfig,
