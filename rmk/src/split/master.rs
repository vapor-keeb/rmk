use embassy_time::{Instant, Timer};
use embedded_hal::digital::{InputPin, OutputPin};
#[cfg(feature = "async_matrix")]
use embedded_hal_async::digital::Wait;

<<<<<<< HEAD
use crate::debounce::{DebounceState, DebouncerTrait};
use crate::matrix::{KeyState, MatrixTrait};
use crate::split::KeySyncSignal;
use crate::split::SYNC_SIGNALS;
=======
    let (mut keyboard, mut usb_device, mut vial_service, mut light_service) = (
        Keyboard::new(matrix, &keymap),
        KeyboardUsbDevice::new(driver, keyboard_config.usb_config),
        VialService::new(&keymap, keyboard_config.vial_config),
        LightService::from_config(keyboard_config.light_config),
    );

    loop {
        // Run all tasks, if one of them fails, wait 1 second and then restart
        if let Some(ref mut s) = storage {
            run_usb_keyboard(
                &mut usb_device,
                &mut keyboard,
                // FIXME
                // s,
                &mut light_service,
                &mut vial_service,
                &mut keyboard_report_receiver,
                &mut keyboard_report_sender,
            )
            .await;
        } else {
            // Run 5 tasks: usb, keyboard, led, vial, communication
            let usb_fut = usb_device.device.run();
            let keyboard_fut = keyboard_task(&mut keyboard, &mut keyboard_report_sender);
            let communication_fut = communication_task(
                &mut keyboard_report_receiver,
                &mut usb_device.keyboard_hid_writer,
                &mut usb_device.other_hid_writer,
            );
            let led_fut = led_hid_task(&mut usb_device.keyboard_hid_reader, &mut light_service);
            let via_fut = vial_task(&mut usb_device.via_hid, &mut vial_service);
            // let slave_fut = select_slice(&mut slave_futs);
            pin_mut!(usb_fut);
            pin_mut!(keyboard_fut);
            pin_mut!(led_fut);
            pin_mut!(via_fut);
            pin_mut!(communication_fut);
            match select4(
                usb_fut,
                select(keyboard_fut, communication_fut),
                // select(led_fut, slave_fut),
                led_fut,
                via_fut,
            )
            .await
            {
                Either4::First(_) => {
                    error!("Usb task is died");
                }
                Either4::Second(_) => error!("Keyboard task is died"),
                Either4::Third(_) => error!("Led task is died"),
                Either4::Fourth(_) => error!("Via task is died"),
            }
        }

        warn!("Detected failure, restarting keyboard sevice after 1 second");
        Timer::after_secs(1).await;
    }
}
>>>>>>> 350e140e

use super::{KeySyncMessage, MASTER_SYNC_CHANNELS};

/// Matrix is the physical pcb layout of the keyboard matrix.
pub(crate) struct MasterMatrix<
    #[cfg(feature = "async_matrix")] In: Wait + InputPin,
    #[cfg(not(feature = "async_matrix"))] In: InputPin,
    Out: OutputPin,
    D: DebouncerTrait,
    const TOTAL_ROW: usize,
    const TOTAL_COL: usize,
    const ROW_OFFSET: usize,
    const COL_OFFSET: usize,
    const INPUT_PIN_NUM: usize,
    const OUTPUT_PIN_NUM: usize,
> {
    /// Input pins of the pcb matrix
    input_pins: [In; INPUT_PIN_NUM],
    /// Output pins of the pcb matrix
    output_pins: [Out; OUTPUT_PIN_NUM],
    /// Debouncer
    debouncer: D,
    /// Key state matrix
    key_states: [[KeyState; TOTAL_COL]; TOTAL_ROW],
    /// Start scanning
    scan_start: Option<Instant>,
}

impl<
        #[cfg(feature = "async_matrix")] In: Wait + InputPin,
        #[cfg(not(feature = "async_matrix"))] In: InputPin,
        Out: OutputPin,
        D: DebouncerTrait,
        const ROW: usize,
        const COL: usize,
        const ROW_OFFSET: usize,
        const COL_OFFSET: usize,
        const INPUT_PIN_NUM: usize,
        const OUTPUT_PIN_NUM: usize,
    > MatrixTrait
    for MasterMatrix<In, Out, D, ROW, COL, ROW_OFFSET, COL_OFFSET, INPUT_PIN_NUM, OUTPUT_PIN_NUM>
{
    const ROW: usize = ROW;
    const COL: usize = COL;

    async fn scan(&mut self) {
        self.internal_scan().await;
        self.scan_slave().await;
    }

    fn get_key_state(&mut self, row: usize, col: usize) -> KeyState {
        self.key_states[row][col]
    }

    fn update_key_state(&mut self, row: usize, col: usize, f: impl FnOnce(&mut KeyState)) {
        f(&mut self.key_states[row][col]);
    }

    #[cfg(feature = "async_matrix")]
    async fn wait_for_key(&mut self) {
        todo!()
    }
}

impl<
        #[cfg(feature = "async_matrix")] In: Wait + InputPin,
        #[cfg(not(feature = "async_matrix"))] In: InputPin,
        Out: OutputPin,
        D: DebouncerTrait,
        const ROW: usize,
        const COL: usize,
        const ROW_OFFSET: usize,
        const COL_OFFSET: usize,
        const INPUT_PIN_NUM: usize,
        const OUTPUT_PIN_NUM: usize,
    > MasterMatrix<In, Out, D, ROW, COL, ROW_OFFSET, COL_OFFSET, INPUT_PIN_NUM, OUTPUT_PIN_NUM>
{
    /// Initialization of master
    pub(crate) fn new(
        input_pins: [In; INPUT_PIN_NUM],
        output_pins: [Out; OUTPUT_PIN_NUM],
        debouncer: D,
    ) -> Self {
        MasterMatrix {
            input_pins,
            output_pins,
            debouncer,
            key_states: [[KeyState::default(); COL]; ROW],
            scan_start: None,
        }
    }

    pub(crate) async fn scan_slave(&mut self) {
        for (id, slave_channel) in MASTER_SYNC_CHANNELS.iter().enumerate() {
            // TODO: Skip unused slaves
            if id > 0 {
                break;
            }
            // Signal that slave scanning is started
            SYNC_SIGNALS[id].signal(KeySyncSignal::Start);
            // Receive slave key states
            if let KeySyncMessage::StartSend(n) = slave_channel.receive().await {
                // Update slave's key states
                for _ in 0..n {
                    if let KeySyncMessage::Key(row, col, key_state) = slave_channel.receive().await
                    {
                        if key_state != self.key_states[row as usize][col as usize].pressed {
                            self.key_states[row as usize][col as usize].pressed = key_state;
                            self.key_states[row as usize][col as usize].changed = true;
                        } else {
                            self.key_states[row as usize][col as usize].changed = false;
                        }
                    }
                }
            }
        }
    }

    pub(crate) async fn internal_scan(&mut self) {
        // Get the row and col index of current board in the whole key matrix
        for (out_idx, out_pin) in self.output_pins.iter_mut().enumerate() {
            // Pull up output pin, wait 1us ensuring the change comes into effect
            out_pin.set_high().ok();
            Timer::after_micros(1).await;
            for (in_idx, in_pin) in self.input_pins.iter_mut().enumerate() {
                #[cfg(feature = "col2row")]
                let (row_idx, col_idx) = (in_idx + ROW_OFFSET, out_idx + COL_OFFSET);
                #[cfg(not(feature = "col2row"))]
                let (row_idx, col_idx) = (out_idx + ROW_OFFSET, in_idx + COL_OFFSET);

                // Check input pins and debounce
                let debounce_state = self.debouncer.detect_change_with_debounce(
                    in_idx,
                    out_idx,
                    in_pin.is_high().ok().unwrap_or_default(),
                    &self.key_states[row_idx][col_idx],
                );

                match debounce_state {
                    DebounceState::Debounced => {
                        self.key_states[row_idx][col_idx].toggle_pressed();
                        self.key_states[row_idx][col_idx].changed = true;
                    }
                    _ => self.key_states[row_idx][col_idx].changed = false,
                }

                // If there's key changed or pressed, always refresh the self.scan_start
                if self.key_states[row_idx][col_idx].changed
                    || self.key_states[row_idx][col_idx].pressed
                {
                    #[cfg(feature = "async_matrix")]
                    {
                        self.scan_start = Some(Instant::now());
                    }
                }
            }
            out_pin.set_low().ok();
        }
    }

    /// Read key state OF CURRENT BOARD at position (row, col)
    pub(crate) fn get_key_state_current_board(
        &mut self,
        out_idx: usize,
        in_idx: usize,
    ) -> KeyState {
        #[cfg(feature = "col2row")]
        return self.key_states[in_idx + ROW_OFFSET][out_idx + COL_OFFSET];
        #[cfg(not(feature = "col2row"))]
        return self.key_states[out_idx + ROW_OFFSET][in_idx + COL_OFFSET];
    }
}<|MERGE_RESOLUTION|>--- conflicted
+++ resolved
@@ -3,12 +3,128 @@
 #[cfg(feature = "async_matrix")]
 use embedded_hal_async::digital::Wait;
 
-<<<<<<< HEAD
 use crate::debounce::{DebounceState, DebouncerTrait};
 use crate::matrix::{KeyState, MatrixTrait};
 use crate::split::KeySyncSignal;
 use crate::split::SYNC_SIGNALS;
-=======
+
+use super::{KeySyncMessage, MASTER_SYNC_CHANNELS};
+
+/// Initialize and run the keyboard service, with given keyboard usb config. This function never returns.
+///
+/// # Arguments
+///
+/// * `driver` - embassy usb driver instance
+/// * `input_pins` - input gpio pins
+/// * `output_pins` - output gpio pins
+/// * `flash` - optional **async** flash storage, which is used for storing keymap and keyboard configs
+/// * `keymap` - default keymap definition
+/// * `keyboard_config` - other configurations of the keyboard, check [RmkConfig] struct for details
+pub async fn initialize_split_master_and_run<
+    F: AsyncNorFlash,
+    D: Driver<'static>,
+    #[cfg(feature = "async_matrix")] In: Wait + InputPin,
+    #[cfg(not(feature = "async_matrix"))] In: InputPin,
+    Out: OutputPin,
+    const TOTAL_ROW: usize,
+    const TOTAL_COL: usize,
+    const MASTER_ROW: usize,
+    const MASTER_COL: usize,
+    const MASTER_ROW_OFFSET: usize,
+    const MASTER_COL_OFFSET: usize,
+    const NUM_LAYER: usize,
+>(
+    driver: D,
+    #[cfg(feature = "col2row")] input_pins: [In; MASTER_ROW],
+    #[cfg(not(feature = "col2row"))] input_pins: [In; MASTER_COL],
+    #[cfg(feature = "col2row")] output_pins: [Out; MASTER_COL],
+    #[cfg(not(feature = "col2row"))] output_pins: [Out; MASTER_ROW],
+    flash: Option<F>,
+    default_keymap: [[[KeyAction; TOTAL_COL]; TOTAL_ROW]; NUM_LAYER],
+    keyboard_config: RmkConfig<'static, Out>,
+) -> ! {
+    // Initialize storage and keymap
+    let (mut storage, keymap) = match flash {
+        Some(f) => {
+            let mut s = Storage::new(f, &default_keymap, keyboard_config.storage_config).await;
+            let keymap = RefCell::new(
+                KeyMap::<TOTAL_ROW, TOTAL_COL, NUM_LAYER>::new_from_storage(
+                    default_keymap,
+                    Some(&mut s),
+                )
+                .await,
+            );
+            (Some(s), keymap)
+        }
+        None => {
+            let keymap = RefCell::new(
+                KeyMap::<TOTAL_ROW, TOTAL_COL, NUM_LAYER>::new_from_storage::<F>(
+                    default_keymap,
+                    None,
+                )
+                .await,
+            );
+            (None, keymap)
+        }
+    };
+
+    static keyboard_channel: Channel<CriticalSectionRawMutex, KeyboardReportMessage, 8> =
+        Channel::new();
+    let mut keyboard_report_sender = keyboard_channel.sender();
+    let mut keyboard_report_receiver = keyboard_channel.receiver();
+
+    // Create keyboard services and devices
+
+    // Keyboard matrix, use COL2ROW by default
+    #[cfg(all(feature = "col2row", feature = "rapid_debouncer"))]
+    let matrix = MasterMatrix::<
+        In,
+        Out,
+        RapidDebouncer<MASTER_ROW, MASTER_COL>,
+        TOTAL_ROW,
+        TOTAL_COL,
+        MASTER_ROW_OFFSET,
+        MASTER_COL_OFFSET,
+        MASTER_ROW,
+        MASTER_COL,
+    >::new(input_pins, output_pins, RapidDebouncer::new());
+    #[cfg(all(feature = "col2row", not(feature = "rapid_debouncer")))]
+    let matrix = MasterMatrix::<
+        In,
+        Out,
+        DefaultDebouncer<MASTER_ROW, MASTER_COL>,
+        TOTAL_ROW,
+        TOTAL_COL,
+        MASTER_ROW_OFFSET,
+        MASTER_COL_OFFSET,
+        MASTER_ROW,
+        MASTER_COL,
+    >::new(input_pins, output_pins, DefaultDebouncer::new());
+    #[cfg(all(not(feature = "col2row"), feature = "rapid_debouncer"))]
+    let matrix = MasterMatrix::<
+        In,
+        Out,
+        RapidDebouncer<MASTER_COL, MASTER_ROW>,
+        TOTAL_ROW,
+        TOTAL_COL,
+        MASTER_ROW_OFFSET,
+        MASTER_COL_OFFSET,
+        MASTER_COL,
+        MASTER_ROW,
+    >::new(input_pins, output_pins, RapidDebouncer::new());
+    #[cfg(all(not(feature = "col2row"), not(feature = "rapid_debouncer")))]
+    let matrix = MasterMatrix::<
+        In,
+        Out,
+        DefaultDebouncer<MASTER_COL, MASTER_ROW>,
+        TOTAL_ROW,
+        TOTAL_COL,
+        MASTER_ROW_OFFSET,
+        MASTER_COL_OFFSET,
+        MASTER_COL,
+        MASTER_ROW,
+    >::new(input_pins, output_pins, DefaultDebouncer::new());
+
     let (mut keyboard, mut usb_device, mut vial_service, mut light_service) = (
         Keyboard::new(matrix, &keymap),
         KeyboardUsbDevice::new(driver, keyboard_config.usb_config),
@@ -69,9 +185,33 @@
         Timer::after_secs(1).await;
     }
 }
->>>>>>> 350e140e
-
-use super::{KeySyncMessage, MASTER_SYNC_CHANNELS};
+
+/// Receive split message from slave via serial and process it
+///
+/// Generic parameters:
+/// - `const ROW`: row number of the slave's matrix
+/// - `const COL`: column number of the slave's matrix
+/// - `const ROW_OFFSET`: row offset of the slave's matrix in the whole matrix
+/// - `const COL_OFFSET`: column offset of the slave's matrix in the whole matrix
+/// - `S`: a serial port that implements `Read` and `Write` trait in embedded-io-async
+pub async fn run_serial_slave_monitor<
+    const ROW: usize,
+    const COL: usize,
+    const ROW_OFFSET: usize,
+    const COL_OFFSET: usize,
+    S: Read + Write,
+>(
+    receiver: S,
+    id: usize,
+) {
+    let split_serial_driver = SerialSplitDriver::new(receiver);
+    let slave = SerialSplitMasterReceiver::<ROW, COL, ROW_OFFSET, COL_OFFSET, _>::new(
+        split_serial_driver,
+        id,
+    );
+    info!("Running slave monitor {}", id);
+    slave.run().await;
+}
 
 /// Matrix is the physical pcb layout of the keyboard matrix.
 pub(crate) struct MasterMatrix<
