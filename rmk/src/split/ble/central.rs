--- conflicted
+++ resolved
@@ -267,16 +267,7 @@
     }
 }
 
-<<<<<<< HEAD
-async fn ble_central_task<
-    'a,
-    C: Controller + ControllerCmdAsync<LeSetPhy> + ControllerCmdSync<LeReadLocalSupportedFeatures>,
-    P: PacketPool,
->(
-    stack: &'a Stack<'a, C, P>,
-=======
 async fn ble_central_task<'a, C: Controller + ControllerCmdAsync<LeSetPhy>, P: PacketPool>(
->>>>>>> f9cdc3af
     client: &GattClient<'a, C, P, 10>,
     conn: &Connection<'a, P>,
 ) -> Result<(), BleHostError<C::Error>> {
