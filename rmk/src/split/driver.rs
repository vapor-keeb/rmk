--- conflicted
+++ resolved
@@ -86,22 +86,8 @@
                                     error!("Invalid peripheral row/col: {} {}", e.row, e.col);
                                     continue;
                                 }
-
-<<<<<<< HEAD
+                            
                                 if CONNECTION_STATE.load(core::sync::atomic::Ordering::Acquire) {
-                                    // Only when the connection is established, send the key event.
-                                    key_event_channel
-                                        .send(KeyEvent {
-                                            row: e.row + ROW_OFFSET as u8,
-                                            col: e.col + COL_OFFSET as u8,
-                                            pressed: e.pressed,
-                                        })
-                                        .await;
-                                } else {
-                                    warn!("Key event from peripheral is ignored because the connection is not established.");
-                                }
-=======
-                            if CONNECTION_STATE.load(core::sync::atomic::Ordering::Acquire) {
                                 // Only when the connection is established, send the key event.
                                 KEY_EVENT_CHANNEL
                                     .send(KeyEvent {
@@ -110,9 +96,9 @@
                                         pressed: e.pressed,
                                     })
                                     .await;
+                                }
                             } else {
                                 warn!("Key event from peripheral is ignored because the connection is not established.");
->>>>>>> acfd3dbc
                             }
                         }
                     }
