use core::sync::atomic::Ordering;

///! The abstracted driver layer of the split keyboard.
///!
use super::SplitMessage;
use crate::keyboard::{key_event_channel, KeyEvent};
use crate::CONNECTION_STATE;
use embassy_futures::select::select;

#[derive(Debug, Clone, Copy)]
#[cfg_attr(feature = "defmt", derive(defmt::Format))]
pub(crate) enum SplitDriverError {
    SerialError,
    EmptyMessage,
    DeserializeError,
    SerializeError,
    BleError(u8),
}

/// Split message reader from other split devices
pub(crate) trait SplitReader {
    async fn read(&mut self) -> Result<SplitMessage, SplitDriverError>;
}

/// Split message writer to other split devices
pub(crate) trait SplitWriter {
    async fn write(&mut self, message: &SplitMessage) -> Result<usize, SplitDriverError>;
}

/// PeripheralMatrixMonitor runs in central.
/// It reads split message from peripheral and updates key matrix cache of the peripheral.
///
/// When the central scans the matrix, the scanning thread sends sync signal and gets key state cache back.
///
/// The `ROW` and `COL` are the number of rows and columns of the corresponding peripheral's keyboard matrix.
/// The `ROW_OFFSET` and `COL_OFFSET` are the offset of the peripheral's matrix in the keyboard's matrix.
/// TODO: Rename `PeripheralMatrixMonitor`
pub(crate) struct PeripheralMatrixMonitor<
    const ROW: usize,
    const COL: usize,
    const ROW_OFFSET: usize,
    const COL_OFFSET: usize,
    R: SplitReader + SplitWriter,
> {
    /// Receiver
    receiver: R,
    /// Peripheral id
    id: usize,
}

impl<
        const ROW: usize,
        const COL: usize,
        const ROW_OFFSET: usize,
        const COL_OFFSET: usize,
        R: SplitReader + SplitWriter,
    > PeripheralMatrixMonitor<ROW, COL, ROW_OFFSET, COL_OFFSET, R>
{
    pub(crate) fn new(receiver: R, id: usize) -> Self {
        Self { receiver, id }
    }

    /// Run the monitor.
    ///
    /// The monitor receives from the peripheral and forward the message to key_event_channel.
    pub(crate) async fn run(mut self) -> ! {
        let mut conn_state = CONNECTION_STATE.load(Ordering::Acquire);
        // Send once on start
        if let Err(e) = self
            .receiver
            .write(&SplitMessage::ConnectionState(conn_state))
            .await
        {
            error!("SplitDriver write error: {:?}", e);
        }
        loop {
            match select(self.receiver.read(), embassy_time::Timer::after_millis(500)).await {
                embassy_futures::select::Either::First(read_result) => match read_result {
                    Ok(received_message) => {
                        debug!("Received peripheral message: {:?}", received_message);
                        if let SplitMessage::Key(e) = received_message {
                            // Check row/col
                            if e.row as usize > ROW || e.col as usize > COL {
                                error!("Invalid peripheral row/col: {} {}", e.row, e.col);
                                continue;
                            }

                            if CONNECTION_STATE.load(core::sync::atomic::Ordering::Acquire) {
                                // Only when the connection is established, send the key event.
                                key_event_channel
                                    .send(KeyEvent {
                                        row: e.row + ROW_OFFSET as u8,
                                        col: e.col + COL_OFFSET as u8,
                                        pressed: e.pressed,
                                    })
                                    .await;
                            } else {
                                warn!("Key event from peripheral is ignored because the connection is not established.");
                            }
                        }
                    }
                    Err(e) => error!("Peripheral message read error: {:?}", e),
                },
                embassy_futures::select::Either::Second(_) => {
<<<<<<< HEAD
                    // Check ConnectionState every 200ms
                    // Current, only ConnectionState will be notified to peripheral
                    let current_conn_state = CONNECTION_STATE.load(Ordering::Acquire);
                    if conn_state != current_conn_state {
                        // ConnectionState changed, notify peripheral
                        conn_state = current_conn_state;
                        if let Err(e) = self
                            .receiver
                            .write(&SplitMessage::ConnectionState(conn_state))
                            .await
                        {
                            error!("SplitDriver write error: {:?}", e);
                        };
                    }
=======
                    // Sync ConnectionState every 500ms
                    conn_state = CONNECTION_STATE.load(Ordering::Acquire);
                    if let Err(e) = self
                        .receiver
                        .write(&SplitMessage::ConnectionState(conn_state))
                        .await
                    {
                        error!("SplitDriver write error: {}", e);
                    };
>>>>>>> b617f31f
                }
            }
        }
    }
}<|MERGE_RESOLUTION|>--- conflicted
+++ resolved
@@ -102,22 +102,6 @@
                     Err(e) => error!("Peripheral message read error: {:?}", e),
                 },
                 embassy_futures::select::Either::Second(_) => {
-<<<<<<< HEAD
-                    // Check ConnectionState every 200ms
-                    // Current, only ConnectionState will be notified to peripheral
-                    let current_conn_state = CONNECTION_STATE.load(Ordering::Acquire);
-                    if conn_state != current_conn_state {
-                        // ConnectionState changed, notify peripheral
-                        conn_state = current_conn_state;
-                        if let Err(e) = self
-                            .receiver
-                            .write(&SplitMessage::ConnectionState(conn_state))
-                            .await
-                        {
-                            error!("SplitDriver write error: {:?}", e);
-                        };
-                    }
-=======
                     // Sync ConnectionState every 500ms
                     conn_state = CONNECTION_STATE.load(Ordering::Acquire);
                     if let Err(e) = self
@@ -127,7 +111,6 @@
                     {
                         error!("SplitDriver write error: {}", e);
                     };
->>>>>>> b617f31f
                 }
             }
         }
