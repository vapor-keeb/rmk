use proc_macro2::TokenStream as TokenStream2;
use quote::{format_ident, quote};
use syn::ItemMod;

use crate::{
    chip_init::expand_chip_init,
    config::{MatrixType, SplitBoardConfig},
    feature::{get_rmk_features, is_feature_enabled},
    import::expand_imports,
    keyboard_config::{read_keyboard_toml_config, BoardConfig, KeyboardConfig},
    matrix::{expand_matrix_direct_pins, expand_matrix_input_output_pins},
    split::central::expand_serial_init,
    ChipModel, ChipSeries,
};

/// Parse split peripheral mod and generate a valid RMK main function with all needed code
pub(crate) fn parse_split_peripheral_mod(
    id: usize,
    _attr: proc_macro::TokenStream,
    item_mod: ItemMod,
) -> TokenStream2 {
    let rmk_features = get_rmk_features();
    if !is_feature_enabled(&rmk_features, "split") {
        return quote! {
            compile_error!("\"split\" feature of RMK should be enabled");
        };
    }

    let async_matrix = is_feature_enabled(&rmk_features, "async_matrix");

    let toml_config = match read_keyboard_toml_config() {
        Ok(c) => c,
        Err(e) => return e,
    };

    let keyboard_config = match KeyboardConfig::new(toml_config) {
        Ok(c) => c,
        Err(e) => return e,
    };

    let main_function = expand_split_peripheral(id, &keyboard_config, item_mod, async_matrix);

    let main_function_sig = if keyboard_config.chip.series == ChipSeries::Esp32 {
        quote! {
            use ::esp_idf_svc::hal::gpio::*;
            use esp_println as _;
            fn main()
        }
    } else {
        quote! {
            #[::embassy_executor::main]
            async fn main(spawner: ::embassy_executor::Spawner)
        }
    };

    quote! {
        use defmt_rtt as _;
        use panic_probe as _;

        #main_function_sig {
            ::defmt::info!("RMK start!");

            #main_function
        }
    }
}

fn expand_split_peripheral(
    id: usize,
    keyboard_config: &KeyboardConfig,
    item_mod: ItemMod,
    async_matrix: bool,
) -> TokenStream2 {
    // Check whether keyboard.toml contains split section
    let split_config = match &keyboard_config.board {
        BoardConfig::Split(split) => split,
        _ => {
            return quote! {
                compile_error!("No `split` field in `keyboard.toml`");
            }
        }
    };

    let peripheral_config = split_config
        .peripheral
        .get(id)
        .expect("Missing peripheral config");

    let central_config = &split_config.central;

    let imports = expand_imports(&item_mod);
    let chip_init = expand_chip_init(keyboard_config, &item_mod);
    let mut matrix_config = proc_macro2::TokenStream::new();
    match &peripheral_config.matrix.matrix_type {
        MatrixType::normal => {
            matrix_config.extend(expand_matrix_input_output_pins(
                &keyboard_config.chip,
                peripheral_config
                    .matrix
                    .input_pins
                    .clone()
                    .expect("split.peripheral.matrix.input_pins is required"),
                peripheral_config
                    .matrix
                    .output_pins
                    .clone()
                    .expect("split.peripheral.matrix.output_pins is required"),
                async_matrix,
            ));
        }
        MatrixType::direct_pin => {
            matrix_config.extend(expand_matrix_direct_pins(
                &keyboard_config.chip,
                peripheral_config
                    .matrix
                    .direct_pins
                    .clone()
                    .expect("split.peripheral.matrix.direct_pins is required"),
                async_matrix,
                peripheral_config.matrix.direct_pin_low_active,
            ));
            // `generic_arg_infer` is a nightly feature. Const arguments cannot yet be inferred with `_` in stable now.
            // So we need to declaring them in advance.
            let rows = keyboard_config.layout.rows as usize;
            let cols = keyboard_config.layout.cols as usize;
            let size = keyboard_config.layout.rows as usize * keyboard_config.layout.cols as usize;
            let layers = keyboard_config.layout.layers as usize;
            let low_active = peripheral_config.matrix.direct_pin_low_active;
            matrix_config.extend(quote! {
                pub(crate) const ROW: usize = #rows;
                pub(crate) const COL: usize = #cols;
                pub(crate) const SIZE: usize = #size;
                pub(crate) const LAYER_NUM: usize = #layers;
                let low_active = #low_active;
            });
        }
    }

    let run_rmk_peripheral =
        expand_split_peripheral_entry(&keyboard_config.chip, peripheral_config, &central_config);

    quote! {
        #imports
        #chip_init
        #matrix_config
        #run_rmk_peripheral
    }
}
fn expand_split_peripheral_entry(
    chip: &ChipModel,
    peripheral_config: &SplitBoardConfig,
    central_config: &SplitBoardConfig,
) -> TokenStream2 {
    match chip.series {
        ChipSeries::Stm32 => todo!(),
        ChipSeries::Nrf52 => {
            let central_addr = central_config
                .ble_addr
                .expect("Missing central ble address");
            let row = peripheral_config.rows;
            let col = peripheral_config.cols;
            let peripheral_addr = peripheral_config.ble_addr.expect(
                "Peripheral should have a ble address, please check the `ble_addr` field in `keyboard.toml`",
            );
            let low_active = peripheral_config.matrix.direct_pin_low_active;
            match peripheral_config.matrix.matrix_type {
                MatrixType::direct_pin => {
                    let size = row * col;
                    quote! {
                        ::rmk::split::peripheral::run_rmk_split_peripheral_direct_pin::<
                            ::embassy_nrf::gpio::Input<'_>,
                            ::embassy_nrf::gpio::Output<'_>,
                            #row,
                            #col,
                            #size
                        > (
                            direct_pins,
                            [#(#central_addr), *],
                            [#(#peripheral_addr), *],
                            #low_active,
                            spawner,
                        ).await
                    }
                }
                MatrixType::normal => {
                    quote! {
                        ::rmk::split::peripheral::run_rmk_split_peripheral::<
                            ::embassy_nrf::gpio::Input<'_>,
                            ::embassy_nrf::gpio::Output<'_>,
                            #row,
                            #col
                        > (
                            input_pins,
                            output_pins,
                            [#(#central_addr), *],
                            [#(#peripheral_addr), *],
                            spawner,
                        ).await
                    }
                }
            }
        }
        ChipSeries::Rp2040 => {
            let peripheral_serial = peripheral_config
                .serial
                .clone()
                .expect("Missing peripheral serial config");
            if peripheral_serial.len() != 1 {
                panic!("Peripheral should have only one serial config");
            }
            let serial_init = expand_serial_init(chip, peripheral_serial);

            let row = peripheral_config.rows as usize;
            let col = peripheral_config.cols as usize;
            let uart_instance = format_ident!(
                "{}",
                peripheral_config
                    .serial
                    .as_ref()
                    .expect("Missing peripheral serial config")
                    .first()
                    .expect("Peripheral should have only one serial config")
                    .instance
                    .to_lowercase()
            );
            let peripheral_run = match peripheral_config.matrix.matrix_type {
                MatrixType::normal => quote! {
                    ::rmk::split::peripheral::run_rmk_split_peripheral::<
                        ::embassy_rp::gpio::Input<'_>,
                        ::embassy_rp::gpio::Output<'_>,
                        _,
                        #row,
                        #col,
<<<<<<< HEAD
                    >(input_pins, output_pins, uart0, spawner).await;
=======
                    >(input_pins, output_pins, #uart_instance).await;
>>>>>>> 652e0595
                },
                MatrixType::direct_pin => quote! {
                    ::rmk::split::peripheral::run_rmk_split_peripheral_direct_pin::<
                        ::embassy_rp::gpio::Input<'_>,
                        ::embassy_rp::gpio::Output<'_>,
                        _,
                        #row,
                        #col,
                    >(direct_pins, #uart_instance).await;
                },
            };
            quote! {
                #serial_init
                #peripheral_run
            }
        }
        ChipSeries::Esp32 => todo!(),
    }
}<|MERGE_RESOLUTION|>--- conflicted
+++ resolved
@@ -231,11 +231,7 @@
                         _,
                         #row,
                         #col,
-<<<<<<< HEAD
-                    >(input_pins, output_pins, uart0, spawner).await;
-=======
                     >(input_pins, output_pins, #uart_instance).await;
->>>>>>> 652e0595
                 },
                 MatrixType::direct_pin => quote! {
                     ::rmk::split::peripheral::run_rmk_split_peripheral_direct_pin::<
