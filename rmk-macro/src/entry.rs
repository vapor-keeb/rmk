use darling::FromMeta;
use proc_macro2::TokenStream as TokenStream2;
use quote::{format_ident, quote};
use syn::{ItemFn, ItemMod};

use crate::keyboard::Overwritten;
use rmk_config::KeyboardTomlConfig;
use rmk_config::{BoardConfig, ChipSeries, CommunicationConfig};

pub(crate) fn expand_rmk_entry(
    keyboard_config: &KeyboardTomlConfig,
    item_mod: &ItemMod,
    devices: Vec<TokenStream2>,
    processors: Vec<TokenStream2>,
) -> TokenStream2 {
    // If there is a function with `#[Overwritten(entry)]`, override the entry
    if let Some((_, items)) = &item_mod.content {
        items
            .iter()
            .find_map(|item| {
                if let syn::Item::Fn(item_fn) = &item {
                    if item_fn.attrs.len() == 1 {
                        if let Ok(Overwritten::Entry) = Overwritten::from_meta(&item_fn.attrs[0].meta) {
                            return Some(override_rmk_entry(item_fn));
                        }
                    }
                }
                None
            })
            .unwrap_or(rmk_entry_select(keyboard_config, devices, processors))
    } else {
        rmk_entry_select(keyboard_config, devices, processors)
    }
}

fn override_rmk_entry(item_fn: &ItemFn) -> TokenStream2 {
    let content = &item_fn.block.stmts;
    quote! {
        #(#content)*
    }
}

pub(crate) fn rmk_entry_select(
    keyboard_config: &KeyboardTomlConfig,
    devices: Vec<TokenStream2>,
    processors: Vec<TokenStream2>,
) -> TokenStream2 {
    let devices_task = {
        let mut devs = devices.clone();
        devs.push(quote! {matrix});
        quote! {
            ::rmk::run_devices! (
                (#(#devs),*) => ::rmk::channel::EVENT_CHANNEL,
            )
        }
    };
    let processors_task = if processors.is_empty() {
        quote! {}
    } else {
        quote! {
            ::rmk::run_processor_chain! (
                ::rmk::channel::EVENT_CHANNEL=> [#(#processors),*],
            )
        }
    };
<<<<<<< HEAD
    let board = keyboard_config.get_board_config().unwrap();
    let entry = match &board {
=======
    //remove the storage argument if disabled in config. The feature also needs to be disabled.
    let storage = if keyboard_config.storage.enabled {quote! {&mut storage,}} else {TokenStream2::new()};
    let entry = match &keyboard_config.board {
>>>>>>> 351d937a
        BoardConfig::Split(split_config) => {
            let keyboard_task = quote! {
                keyboard.run(),
            };
            let chip = keyboard_config.get_chip_model().unwrap();
            match chip.series {
                ChipSeries::Stm32 | ChipSeries::Rp2040 => {
                    let rmk_task = quote! {
                        ::rmk::run_rmk(&keymap, driver, #storage &mut light_controller, rmk_config),
                    };
                    let mut tasks = vec![devices_task, rmk_task, keyboard_task];
                    if !processors.is_empty() {
                        tasks.push(processors_task);
                    };
                    let central_serials = split_config
                        .central
                        .serial
                        .clone()
                        .expect("No serial defined for central");
                    split_config.peripheral.iter().enumerate().for_each(|(idx, p)| {
                        let row = p.rows;
                        let col = p.cols;
                        let row_offset = p.row_offset;
                        let col_offset = p.col_offset;
                        let uart_instance = format_ident!(
                            "{}",
                            central_serials
                                .get(idx)
                                .expect("No or not enough serial defined for peripheral in central")
                                .instance
                                .to_lowercase()
                        );
                        tasks.push(quote! {
                            ::rmk::split::central::run_peripheral_manager::<#row, #col, #row_offset, #col_offset, _>(
                                #idx,
                                #uart_instance,
                            )
                        });
                    });
                    join_all_tasks(tasks)
                }
                ChipSeries::Nrf52 => {
                    let rmk_task = quote! {
                        ::rmk::run_rmk(&keymap, driver, &stack, #storage &mut light_controller, rmk_config),
                    };
                    let mut tasks = vec![devices_task, rmk_task, keyboard_task];
                    if !processors.is_empty() {
                        tasks.push(processors_task);
                    };
                    split_config.peripheral.iter().enumerate().for_each(|(idx, p)| {
                        let row = p.rows;
                        let col = p.cols;
                        let row_offset = p.row_offset;
                        let col_offset = p.col_offset;
                        tasks.push(quote! {
                            ::rmk::split::central::run_peripheral_manager::<#row, #col, #row_offset, #col_offset, _>(
                                #idx,
                                peripheral_addrs[#idx],
                                &stack,
                            )
                        });
                    });
                    join_all_tasks(tasks)
                }
                ChipSeries::Esp32 => panic!("Split for esp32 isn't implemented yet"),
            }
        }
        BoardConfig::UniBody(_) => rmk_entry_default(keyboard_config, devices_task, processors_task),
    };
    quote! {
        use ::rmk::input_device::Runnable;
        #entry
    }
}

pub(crate) fn rmk_entry_default(
    keyboard_config: &KeyboardTomlConfig,
    devices_task: TokenStream2,
    processors_task: TokenStream2,
) -> TokenStream2 {
    let keyboard_task = quote! {
        keyboard.run()
    };

    let mut tasks = vec![devices_task, keyboard_task];
    if !processors_task.is_empty() {
        tasks.push(processors_task);
    }
<<<<<<< HEAD
    let chip = keyboard_config.get_chip_model().unwrap();
    let communication = keyboard_config.get_communication_config().unwrap();
    match chip.series {
        ChipSeries::Nrf52 => match communication {
=======
    //remove the storage argument if disabled in config. The feature also needs to be disabled.
    let storage = if keyboard_config.storage.enabled {quote! {&mut storage,}} else {TokenStream2::new()};
    match keyboard_config.chip.series {
        ChipSeries::Nrf52 => match keyboard_config.communication {
>>>>>>> 351d937a
            CommunicationConfig::Usb(_) => {
                let rmk_task = quote! {
                    ::rmk::run_rmk(&keymap, driver, #storage &mut light_controller, rmk_config)
                };
                tasks.push(rmk_task);
                join_all_tasks(tasks)
            }
            CommunicationConfig::Ble(_) => {
                let rmk_task = quote! {
                    ::rmk::run_rmk(&keymap, &stack, #storage &mut light_controller, rmk_config)
                };
                tasks.push(rmk_task);
                join_all_tasks(tasks)
            }
            CommunicationConfig::Both(_, _) => {
                let rmk_task = quote! {
                    ::rmk::run_rmk(&keymap, driver, &stack, #storage &mut light_controller, rmk_config)
                };
                tasks.push(rmk_task);
                join_all_tasks(tasks)
            }
            CommunicationConfig::None => quote! {},
        },
        ChipSeries::Esp32 => {
            let rmk_task = quote! {
                ::rmk::run_rmk(&keymap, &stack, #storage &mut light_controller, rmk_config),
            };
            tasks.push(rmk_task);
            join_all_tasks(tasks)
        }
        _ => {
            let rmk_task = quote! {
                ::rmk::run_rmk(&keymap, driver, #storage &mut light_controller, rmk_config)
            };
            tasks.push(rmk_task);
            join_all_tasks(tasks)
        }
    }
}

pub fn expand_tasks(tasks: Vec<TokenStream2>) -> TokenStream2 {
    let mut current_joined = quote! {};
    tasks.iter().enumerate().for_each(|(id, task)| {
        if id == 0 {
            current_joined = quote! {#task};
        } else {
            current_joined = quote! {
                ::rmk::embassy_futures::join::join(#current_joined, #task)
            };
        }
    });
    current_joined
}

pub(crate) fn join_all_tasks(tasks: Vec<TokenStream2>) -> TokenStream2 {
    let joined = expand_tasks(tasks);
    quote! {
        #joined.await;
    }
}<|MERGE_RESOLUTION|>--- conflicted
+++ resolved
@@ -63,14 +63,15 @@
             )
         }
     };
-<<<<<<< HEAD
+
+    // Remove the storage argument if disabled in config. The feature also needs to be disabled.
     let board = keyboard_config.get_board_config().unwrap();
-    let entry = match &board {
-=======
-    //remove the storage argument if disabled in config. The feature also needs to be disabled.
-    let storage = if keyboard_config.storage.enabled {quote! {&mut storage,}} else {TokenStream2::new()};
+    let storage = if keyboard_config.storage.enabled {
+        quote! {&mut storage,}
+    } else {
+        TokenStream2::new()
+    };
     let entry = match &keyboard_config.board {
->>>>>>> 351d937a
         BoardConfig::Split(split_config) => {
             let keyboard_task = quote! {
                 keyboard.run(),
@@ -159,17 +160,16 @@
     if !processors_task.is_empty() {
         tasks.push(processors_task);
     }
-<<<<<<< HEAD
+    //remove the storage argument if disabled in config. The feature also needs to be disabled.
+    let storage = if keyboard_config.storage.enabled {
+        quote! {&mut storage,}
+    } else {
+        TokenStream2::new()
+    };
     let chip = keyboard_config.get_chip_model().unwrap();
     let communication = keyboard_config.get_communication_config().unwrap();
     match chip.series {
         ChipSeries::Nrf52 => match communication {
-=======
-    //remove the storage argument if disabled in config. The feature also needs to be disabled.
-    let storage = if keyboard_config.storage.enabled {quote! {&mut storage,}} else {TokenStream2::new()};
-    match keyboard_config.chip.series {
-        ChipSeries::Nrf52 => match keyboard_config.communication {
->>>>>>> 351d937a
             CommunicationConfig::Usb(_) => {
                 let rmk_task = quote! {
                     ::rmk::run_rmk(&keymap, driver, #storage &mut light_controller, rmk_config)
