use quote::{format_ident, quote};

use crate::{ChipModel, ChipSeries};

pub(crate) fn convert_output_pins_to_initializers(chip: &ChipModel, pins: Vec<String>) -> proc_macro2::TokenStream {
    let mut initializers = proc_macro2::TokenStream::new();
    let mut idents = vec![];
    let pin_initializers = pins
        .into_iter()
        .map(|p| (p.clone(), convert_gpio_str_to_output_pin(chip, p, false)))
        .map(|(p, ts)| {
            let ident_name = format_ident!("{}", p.to_lowercase());
            idents.push(ident_name.clone());
            quote! { let #ident_name = #ts;}
        });

    initializers.extend(pin_initializers);
    let output_pin_type = get_output_pin_type(chip);
    let len = idents.len();
    initializers.extend(quote! {let output_pins: [#output_pin_type; #len] = [#(#idents), *];});
    initializers
}

pub(crate) fn convert_input_pins_to_initializers(
    chip: &ChipModel,
    pins: Vec<String>,
    async_matrix: bool,
) -> proc_macro2::TokenStream {
    let mut initializers = proc_macro2::TokenStream::new();
    let mut idents = vec![];
    let pin_initializers = pins
        .into_iter()
<<<<<<< HEAD
        .map(|p| (p.clone(), convert_gpio_str_to_input_pin(chip, p, async_matrix, false)))
=======
        .map(|p| {
            (
                p.clone(),
                convert_gpio_str_to_input_pin(chip, p, async_matrix, Some(false)), // low active = false == pull down
            )
        })
>>>>>>> ac032a05
        .map(|(p, ts)| {
            let ident_name = format_ident!("{}", p.to_lowercase());
            idents.push(ident_name.clone());
            quote! { let #ident_name = #ts;}
        });
    initializers.extend(pin_initializers);
    let input_pin_type = get_input_pin_type(chip, async_matrix);
    let len = idents.len();
    initializers.extend(quote! {let input_pins: [#input_pin_type; #len] = [#(#idents), *];});
    initializers
}

pub(crate) fn get_input_pin_type(chip: &ChipModel, async_matrix: bool) -> proc_macro2::TokenStream {
    match chip.series {
        ChipSeries::Stm32 => {
            if async_matrix {
                quote! {::embassy_stm32::exti::ExtiInput}
            } else {
                quote! {::embassy_stm32::gpio::Input}
            }
        }
<<<<<<< HEAD
        ChipSeries::Nrf52 => quote! { ::embassy_nrf::gpio::Input },
        ChipSeries::Rp2040 => quote! { ::embassy_rp::gpio::Input },
        ChipSeries::Esp32 => quote! { ::esp_hal::gpio::Input },
=======
        ChipSeries::Nrf52 => quote! {::embassy_nrf::gpio::Input},
        ChipSeries::Rp2040 => quote! {::embassy_rp::gpio::Input},
        ChipSeries::Esp32 => {
            quote! {::esp_idf_svc::hal::gpio::PinDriver<::esp_idf_svc::hal::gpio::AnyIOPin, ::esp_idf_svc::hal::gpio::Input>}
        }
>>>>>>> ac032a05
    }
}

pub(crate) fn get_output_pin_type(chip: &ChipModel) -> proc_macro2::TokenStream {
    match chip.series {
        ChipSeries::Stm32 => quote! {::embassy_stm32::gpio::Output},
        ChipSeries::Nrf52 => quote! {::embassy_nrf::gpio::Output},
        ChipSeries::Rp2040 => quote! {::embassy_rp::gpio::Output},
<<<<<<< HEAD
        ChipSeries::Esp32 => quote! { ::esp_hal::gpio::Output },
=======
        ChipSeries::Esp32 => {
            quote! {::esp_idf_svc::hal::gpio::PinDriver<::esp_idf_svc::hal::gpio::AnyOutputPin, ::esp_idf_svc::hal::gpio::Output>}
        }
>>>>>>> ac032a05
    }
}

pub(crate) fn convert_direct_pins_to_initializers(
    chip: &ChipModel,
    pins: Vec<Vec<String>>,
    async_matrix: bool,
    low_active: bool,
) -> proc_macro2::TokenStream {
    let mut initializers = proc_macro2::TokenStream::new();
    let mut row_idents = vec![];
    // Process each row of pins
    for (row_idx, row_pins) in pins.into_iter().enumerate() {
        let mut col_idents = vec![];
        // Process each pin in the current row
        let pin_initializers = row_pins.into_iter().map(|p| {
            let ident_name = format_ident!("{}_{}_{}", p.to_lowercase(), row_idx, col_idents.len());
            col_idents.push(ident_name.clone());
            if p != "_" {
                // Convert pin to Some(pin) when it's not "_"
                let pin = convert_gpio_str_to_input_pin(chip, p, async_matrix, Some(low_active)); // low active = false == pull down
                quote! { let #ident_name = Some(#pin); }
            } else {
                quote! { let #ident_name = None; }
            }
        });
        // Extend initializers with current row's pin initializations
        initializers.extend(pin_initializers);
        // Create array for current row
        let row_ident = format_ident!("direct_pins_row_{}", row_idx);
        initializers.extend(quote! {
            let #row_ident = [#(#col_idents),*];
        });
        row_idents.push(row_ident);
    }
    // Create final 2D array
    initializers.extend(quote! {
        let direct_pins = [#(#row_idents),*];
    });
    initializers
}

pub(crate) fn convert_gpio_str_to_output_pin(
    chip: &ChipModel,
    gpio_name: String,
    low_active: bool,
) -> proc_macro2::TokenStream {
    let gpio_ident = format_ident!("{}", gpio_name);
    let default_level_ident = if low_active {
        format_ident!("High")
    } else {
        format_ident!("Low")
    };
    match chip.series {
        ChipSeries::Stm32 => {
            quote! {
                ::embassy_stm32::gpio::Output::new(p.#gpio_ident, ::embassy_stm32::gpio::Level::#default_level_ident, ::embassy_stm32::gpio::Speed::VeryHigh)
            }
        }
        ChipSeries::Nrf52 => {
            quote! {
                ::embassy_nrf::gpio::Output::new(::embassy_nrf::gpio::AnyPin::from(p.#gpio_ident), ::embassy_nrf::gpio::Level::#default_level_ident, ::embassy_nrf::gpio::OutputDrive::Standard)
            }
        }
        ChipSeries::Rp2040 => {
            quote! {
                ::embassy_rp::gpio::Output::new(::embassy_rp::gpio::AnyPin::from(p.#gpio_ident), ::embassy_rp::gpio::Level::#default_level_ident)
            }
        }
        ChipSeries::Esp32 => {
            quote! {
                ::esp_hal::gpio::Output::new(p.#gpio_ident, ::esp_hal::gpio::Level::#default_level_ident)
            }
        }
    }
}

pub(crate) fn convert_gpio_str_to_input_pin(
    chip: &ChipModel,
    gpio_name: String,
    async_matrix: bool,
    pull: Option<bool>,
) -> proc_macro2::TokenStream {
    let gpio_ident = format_ident!("{}", gpio_name);
    let default_pull_ident = match pull {
        Some(true) => format_ident!("Up"),
        Some(false) => format_ident!("Down"),
        None => format_ident!("None"),
    };
    match chip.series {
        ChipSeries::Stm32 => {
            if async_matrix {
                // If async_matrix is enabled, use ExtiInput for input pins
                match get_pin_num_stm32(&gpio_name) {
                    Some(pin_num) => {
                        let pin_num_ident = format_ident!("EXTI{}", pin_num);
                        quote! {
                            ::embassy_stm32::exti::ExtiInput::new(p.#gpio_ident, p.#pin_num_ident, ::embassy_stm32::gpio::Pull::Down)
                        }
                    }
                    None => {
                        let message = format!("Invalid pin definition: {}", gpio_name);
                        quote! { compile_error!(#message); }
                    }
                }
            } else {
                quote! {
                    ::embassy_stm32::gpio::Input::new(p.#gpio_ident, ::embassy_stm32::gpio::Pull::Down)
                }
            }
        }
        ChipSeries::Nrf52 => {
            quote! {
                ::embassy_nrf::gpio::Input::new(::embassy_nrf::gpio::AnyPin::from(p.#gpio_ident), ::embassy_nrf::gpio::Pull::#default_pull_ident)
            }
        }
        ChipSeries::Rp2040 => {
            quote! {
                ::embassy_rp::gpio::Input::new(::embassy_rp::gpio::AnyPin::from(p.#gpio_ident), ::embassy_rp::gpio::Pull::#default_pull_ident)
            }
        }
        ChipSeries::Esp32 => {
            quote! {
                {
                    let mut pin = ::esp_hal::gpio::Input::new(p.#gpio_ident, ::esp_hal::gpio::Pull::#default_pull_ident);
                    pin
                }
            }
        }
    }
}

/// Get pin number from pin str.
/// For example, if the pin str is "PD13", this function will return "13".
fn get_pin_num_stm32(gpio_name: &String) -> Option<String> {
    if gpio_name.len() < 3 {
        None
    } else {
        Some(gpio_name[2..].to_string())
    }
}<|MERGE_RESOLUTION|>--- conflicted
+++ resolved
@@ -30,16 +30,12 @@
     let mut idents = vec![];
     let pin_initializers = pins
         .into_iter()
-<<<<<<< HEAD
-        .map(|p| (p.clone(), convert_gpio_str_to_input_pin(chip, p, async_matrix, false)))
-=======
         .map(|p| {
             (
                 p.clone(),
                 convert_gpio_str_to_input_pin(chip, p, async_matrix, Some(false)), // low active = false == pull down
             )
         })
->>>>>>> ac032a05
         .map(|(p, ts)| {
             let ident_name = format_ident!("{}", p.to_lowercase());
             idents.push(ident_name.clone());
@@ -61,17 +57,9 @@
                 quote! {::embassy_stm32::gpio::Input}
             }
         }
-<<<<<<< HEAD
         ChipSeries::Nrf52 => quote! { ::embassy_nrf::gpio::Input },
         ChipSeries::Rp2040 => quote! { ::embassy_rp::gpio::Input },
         ChipSeries::Esp32 => quote! { ::esp_hal::gpio::Input },
-=======
-        ChipSeries::Nrf52 => quote! {::embassy_nrf::gpio::Input},
-        ChipSeries::Rp2040 => quote! {::embassy_rp::gpio::Input},
-        ChipSeries::Esp32 => {
-            quote! {::esp_idf_svc::hal::gpio::PinDriver<::esp_idf_svc::hal::gpio::AnyIOPin, ::esp_idf_svc::hal::gpio::Input>}
-        }
->>>>>>> ac032a05
     }
 }
 
@@ -80,13 +68,7 @@
         ChipSeries::Stm32 => quote! {::embassy_stm32::gpio::Output},
         ChipSeries::Nrf52 => quote! {::embassy_nrf::gpio::Output},
         ChipSeries::Rp2040 => quote! {::embassy_rp::gpio::Output},
-<<<<<<< HEAD
         ChipSeries::Esp32 => quote! { ::esp_hal::gpio::Output },
-=======
-        ChipSeries::Esp32 => {
-            quote! {::esp_idf_svc::hal::gpio::PinDriver<::esp_idf_svc::hal::gpio::AnyOutputPin, ::esp_idf_svc::hal::gpio::Output>}
-        }
->>>>>>> ac032a05
     }
 }
 
